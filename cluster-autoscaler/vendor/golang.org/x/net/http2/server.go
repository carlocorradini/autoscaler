// Copyright 2014 The Go Authors. All rights reserved.
// Use of this source code is governed by a BSD-style
// license that can be found in the LICENSE file.

// TODO: turn off the serve goroutine when idle, so
// an idle conn only has the readFrames goroutine active. (which could
// also be optimized probably to pin less memory in crypto/tls). This
// would involve tracking when the serve goroutine is active (atomic
// int32 read/CAS probably?) and starting it up when frames arrive,
// and shutting it down when all handlers exit. the occasional PING
// packets could use time.AfterFunc to call sc.wakeStartServeLoop()
// (which is a no-op if already running) and then queue the PING write
// as normal. The serve loop would then exit in most cases (if no
// Handlers running) and not be woken up again until the PING packet
// returns.

// TODO (maybe): add a mechanism for Handlers to going into
// half-closed-local mode (rw.(io.Closer) test?) but not exit their
// handler, and continue to be able to read from the
// Request.Body. This would be a somewhat semantic change from HTTP/1
// (or at least what we expose in net/http), so I'd probably want to
// add it there too. For now, this package says that returning from
// the Handler ServeHTTP function means you're both done reading and
// done writing, without a way to stop just one or the other.

package http2

import (
	"bufio"
	"bytes"
	"context"
	"crypto/tls"
	"errors"
	"fmt"
	"io"
	"log"
	"math"
	"net"
	"net/http"
	"net/textproto"
	"net/url"
	"os"
	"reflect"
	"runtime"
	"strconv"
	"strings"
	"sync"
	"time"

	"golang.org/x/net/http/httpguts"
	"golang.org/x/net/http2/hpack"
)

const (
	prefaceTimeout         = 10 * time.Second
	firstSettingsTimeout   = 2 * time.Second // should be in-flight with preface anyway
	handlerChunkWriteSize  = 4 << 10
	defaultMaxStreams      = 250 // TODO: make this 100 as the GFE seems to?
	maxQueuedControlFrames = 10000
)

var (
	errClientDisconnected = errors.New("client disconnected")
	errClosedBody         = errors.New("body closed by handler")
	errHandlerComplete    = errors.New("http2: request body closed due to handler exiting")
	errStreamClosed       = errors.New("http2: stream closed")
)

var responseWriterStatePool = sync.Pool{
	New: func() interface{} {
		rws := &responseWriterState{}
		rws.bw = bufio.NewWriterSize(chunkWriter{rws}, handlerChunkWriteSize)
		return rws
	},
}

// Test hooks.
var (
	testHookOnConn        func()
	testHookGetServerConn func(*serverConn)
	testHookOnPanicMu     *sync.Mutex // nil except in tests
	testHookOnPanic       func(sc *serverConn, panicVal interface{}) (rePanic bool)
)

// Server is an HTTP/2 server.
type Server struct {
	// MaxHandlers limits the number of http.Handler ServeHTTP goroutines
	// which may run at a time over all connections.
	// Negative or zero no limit.
	// TODO: implement
	MaxHandlers int

	// MaxConcurrentStreams optionally specifies the number of
	// concurrent streams that each client may have open at a
	// time. This is unrelated to the number of http.Handler goroutines
	// which may be active globally, which is MaxHandlers.
	// If zero, MaxConcurrentStreams defaults to at least 100, per
	// the HTTP/2 spec's recommendations.
	MaxConcurrentStreams uint32

	// MaxDecoderHeaderTableSize optionally specifies the http2
	// SETTINGS_HEADER_TABLE_SIZE to send in the initial settings frame. It
	// informs the remote endpoint of the maximum size of the header compression
	// table used to decode header blocks, in octets. If zero, the default value
	// of 4096 is used.
	MaxDecoderHeaderTableSize uint32

	// MaxEncoderHeaderTableSize optionally specifies an upper limit for the
	// header compression table used for encoding request headers. Received
	// SETTINGS_HEADER_TABLE_SIZE settings are capped at this limit. If zero,
	// the default value of 4096 is used.
	MaxEncoderHeaderTableSize uint32

	// MaxReadFrameSize optionally specifies the largest frame
	// this server is willing to read. A valid value is between
	// 16k and 16M, inclusive. If zero or otherwise invalid, a
	// default value is used.
	MaxReadFrameSize uint32

	// PermitProhibitedCipherSuites, if true, permits the use of
	// cipher suites prohibited by the HTTP/2 spec.
	PermitProhibitedCipherSuites bool

	// IdleTimeout specifies how long until idle clients should be
	// closed with a GOAWAY frame. PING frames are not considered
	// activity for the purposes of IdleTimeout.
	IdleTimeout time.Duration

	// MaxUploadBufferPerConnection is the size of the initial flow
	// control window for each connections. The HTTP/2 spec does not
	// allow this to be smaller than 65535 or larger than 2^32-1.
	// If the value is outside this range, a default value will be
	// used instead.
	MaxUploadBufferPerConnection int32

	// MaxUploadBufferPerStream is the size of the initial flow control
	// window for each stream. The HTTP/2 spec does not allow this to
	// be larger than 2^32-1. If the value is zero or larger than the
	// maximum, a default value will be used instead.
	MaxUploadBufferPerStream int32

	// NewWriteScheduler constructs a write scheduler for a connection.
	// If nil, a default scheduler is chosen.
	NewWriteScheduler func() WriteScheduler

	// CountError, if non-nil, is called on HTTP/2 server errors.
	// It's intended to increment a metric for monitoring, such
	// as an expvar or Prometheus metric.
	// The errType consists of only ASCII word characters.
	CountError func(errType string)

	// Internal state. This is a pointer (rather than embedded directly)
	// so that we don't embed a Mutex in this struct, which will make the
	// struct non-copyable, which might break some callers.
	state *serverInternalState
}

func (s *Server) initialConnRecvWindowSize() int32 {
	if s.MaxUploadBufferPerConnection > initialWindowSize {
		return s.MaxUploadBufferPerConnection
	}
	return 1 << 20
}

func (s *Server) initialStreamRecvWindowSize() int32 {
	if s.MaxUploadBufferPerStream > 0 {
		return s.MaxUploadBufferPerStream
	}
	return 1 << 20
}

func (s *Server) maxReadFrameSize() uint32 {
	if v := s.MaxReadFrameSize; v >= minMaxFrameSize && v <= maxFrameSize {
		return v
	}
	return defaultMaxReadFrameSize
}

func (s *Server) maxConcurrentStreams() uint32 {
	if v := s.MaxConcurrentStreams; v > 0 {
		return v
	}
	return defaultMaxStreams
}

func (s *Server) maxDecoderHeaderTableSize() uint32 {
	if v := s.MaxDecoderHeaderTableSize; v > 0 {
		return v
	}
	return initialHeaderTableSize
}

func (s *Server) maxEncoderHeaderTableSize() uint32 {
	if v := s.MaxEncoderHeaderTableSize; v > 0 {
		return v
	}
	return initialHeaderTableSize
}

// maxQueuedControlFrames is the maximum number of control frames like
// SETTINGS, PING and RST_STREAM that will be queued for writing before
// the connection is closed to prevent memory exhaustion attacks.
func (s *Server) maxQueuedControlFrames() int {
	// TODO: if anybody asks, add a Server field, and remember to define the
	// behavior of negative values.
	return maxQueuedControlFrames
}

type serverInternalState struct {
	mu          sync.Mutex
	activeConns map[*serverConn]struct{}
}

func (s *serverInternalState) registerConn(sc *serverConn) {
	if s == nil {
		return // if the Server was used without calling ConfigureServer
	}
	s.mu.Lock()
	s.activeConns[sc] = struct{}{}
	s.mu.Unlock()
}

func (s *serverInternalState) unregisterConn(sc *serverConn) {
	if s == nil {
		return // if the Server was used without calling ConfigureServer
	}
	s.mu.Lock()
	delete(s.activeConns, sc)
	s.mu.Unlock()
}

func (s *serverInternalState) startGracefulShutdown() {
	if s == nil {
		return // if the Server was used without calling ConfigureServer
	}
	s.mu.Lock()
	for sc := range s.activeConns {
		sc.startGracefulShutdown()
	}
	s.mu.Unlock()
}

// ConfigureServer adds HTTP/2 support to a net/http Server.
//
// The configuration conf may be nil.
//
// ConfigureServer must be called before s begins serving.
func ConfigureServer(s *http.Server, conf *Server) error {
	if s == nil {
		panic("nil *http.Server")
	}
	if conf == nil {
		conf = new(Server)
	}
	conf.state = &serverInternalState{activeConns: make(map[*serverConn]struct{})}
	if h1, h2 := s, conf; h2.IdleTimeout == 0 {
		if h1.IdleTimeout != 0 {
			h2.IdleTimeout = h1.IdleTimeout
		} else {
			h2.IdleTimeout = h1.ReadTimeout
		}
	}
	s.RegisterOnShutdown(conf.state.startGracefulShutdown)

	if s.TLSConfig == nil {
		s.TLSConfig = new(tls.Config)
	} else if s.TLSConfig.CipherSuites != nil && s.TLSConfig.MinVersion < tls.VersionTLS13 {
		// If they already provided a TLS 1.0–1.2 CipherSuite list, return an
		// error if it is missing ECDHE_RSA_WITH_AES_128_GCM_SHA256 or
		// ECDHE_ECDSA_WITH_AES_128_GCM_SHA256.
		haveRequired := false
		for _, cs := range s.TLSConfig.CipherSuites {
			switch cs {
			case tls.TLS_ECDHE_RSA_WITH_AES_128_GCM_SHA256,
				// Alternative MTI cipher to not discourage ECDSA-only servers.
				// See http://golang.org/cl/30721 for further information.
				tls.TLS_ECDHE_ECDSA_WITH_AES_128_GCM_SHA256:
				haveRequired = true
			}
		}
		if !haveRequired {
			return fmt.Errorf("http2: TLSConfig.CipherSuites is missing an HTTP/2-required AES_128_GCM_SHA256 cipher (need at least one of TLS_ECDHE_RSA_WITH_AES_128_GCM_SHA256 or TLS_ECDHE_ECDSA_WITH_AES_128_GCM_SHA256)")
		}
	}

	// Note: not setting MinVersion to tls.VersionTLS12,
	// as we don't want to interfere with HTTP/1.1 traffic
	// on the user's server. We enforce TLS 1.2 later once
	// we accept a connection. Ideally this should be done
	// during next-proto selection, but using TLS <1.2 with
	// HTTP/2 is still the client's bug.

	s.TLSConfig.PreferServerCipherSuites = true

	if !strSliceContains(s.TLSConfig.NextProtos, NextProtoTLS) {
		s.TLSConfig.NextProtos = append(s.TLSConfig.NextProtos, NextProtoTLS)
	}
	if !strSliceContains(s.TLSConfig.NextProtos, "http/1.1") {
		s.TLSConfig.NextProtos = append(s.TLSConfig.NextProtos, "http/1.1")
	}

	if s.TLSNextProto == nil {
		s.TLSNextProto = map[string]func(*http.Server, *tls.Conn, http.Handler){}
	}
	protoHandler := func(hs *http.Server, c *tls.Conn, h http.Handler) {
		if testHookOnConn != nil {
			testHookOnConn()
		}
		// The TLSNextProto interface predates contexts, so
		// the net/http package passes down its per-connection
		// base context via an exported but unadvertised
		// method on the Handler. This is for internal
		// net/http<=>http2 use only.
		var ctx context.Context
		type baseContexter interface {
			BaseContext() context.Context
		}
		if bc, ok := h.(baseContexter); ok {
			ctx = bc.BaseContext()
		}
		conf.ServeConn(c, &ServeConnOpts{
			Context:    ctx,
			Handler:    h,
			BaseConfig: hs,
		})
	}
	s.TLSNextProto[NextProtoTLS] = protoHandler
	return nil
}

// ServeConnOpts are options for the Server.ServeConn method.
type ServeConnOpts struct {
	// Context is the base context to use.
	// If nil, context.Background is used.
	Context context.Context

	// BaseConfig optionally sets the base configuration
	// for values. If nil, defaults are used.
	BaseConfig *http.Server

	// Handler specifies which handler to use for processing
	// requests. If nil, BaseConfig.Handler is used. If BaseConfig
	// or BaseConfig.Handler is nil, http.DefaultServeMux is used.
	Handler http.Handler

	// UpgradeRequest is an initial request received on a connection
	// undergoing an h2c upgrade. The request body must have been
	// completely read from the connection before calling ServeConn,
	// and the 101 Switching Protocols response written.
	UpgradeRequest *http.Request

	// Settings is the decoded contents of the HTTP2-Settings header
	// in an h2c upgrade request.
	Settings []byte

	// SawClientPreface is set if the HTTP/2 connection preface
	// has already been read from the connection.
	SawClientPreface bool
}

func (o *ServeConnOpts) context() context.Context {
	if o != nil && o.Context != nil {
		return o.Context
	}
	return context.Background()
}

func (o *ServeConnOpts) baseConfig() *http.Server {
	if o != nil && o.BaseConfig != nil {
		return o.BaseConfig
	}
	return new(http.Server)
}

func (o *ServeConnOpts) handler() http.Handler {
	if o != nil {
		if o.Handler != nil {
			return o.Handler
		}
		if o.BaseConfig != nil && o.BaseConfig.Handler != nil {
			return o.BaseConfig.Handler
		}
	}
	return http.DefaultServeMux
}

// ServeConn serves HTTP/2 requests on the provided connection and
// blocks until the connection is no longer readable.
//
// ServeConn starts speaking HTTP/2 assuming that c has not had any
// reads or writes. It writes its initial settings frame and expects
// to be able to read the preface and settings frame from the
// client. If c has a ConnectionState method like a *tls.Conn, the
// ConnectionState is used to verify the TLS ciphersuite and to set
// the Request.TLS field in Handlers.
//
// ServeConn does not support h2c by itself. Any h2c support must be
// implemented in terms of providing a suitably-behaving net.Conn.
//
// The opts parameter is optional. If nil, default values are used.
func (s *Server) ServeConn(c net.Conn, opts *ServeConnOpts) {
	baseCtx, cancel := serverConnBaseContext(c, opts)
	defer cancel()

	sc := &serverConn{
		srv:                         s,
		hs:                          opts.baseConfig(),
		conn:                        c,
		baseCtx:                     baseCtx,
		remoteAddrStr:               c.RemoteAddr().String(),
		bw:                          newBufferedWriter(c),
		handler:                     opts.handler(),
		streams:                     make(map[uint32]*stream),
		readFrameCh:                 make(chan readFrameResult),
		wantWriteFrameCh:            make(chan FrameWriteRequest, 8),
		serveMsgCh:                  make(chan interface{}, 8),
		wroteFrameCh:                make(chan frameWriteResult, 1), // buffered; one send in writeFrameAsync
		bodyReadCh:                  make(chan bodyReadMsg),         // buffering doesn't matter either way
		doneServing:                 make(chan struct{}),
		clientMaxStreams:            math.MaxUint32, // Section 6.5.2: "Initially, there is no limit to this value"
		advMaxStreams:               s.maxConcurrentStreams(),
		initialStreamSendWindowSize: initialWindowSize,
		maxFrameSize:                initialMaxFrameSize,
		serveG:                      newGoroutineLock(),
		pushEnabled:                 true,
		sawClientPreface:            opts.SawClientPreface,
	}

	s.state.registerConn(sc)
	defer s.state.unregisterConn(sc)

	// The net/http package sets the write deadline from the
	// http.Server.WriteTimeout during the TLS handshake, but then
	// passes the connection off to us with the deadline already set.
	// Write deadlines are set per stream in serverConn.newStream.
	// Disarm the net.Conn write deadline here.
	if sc.hs.WriteTimeout != 0 {
		sc.conn.SetWriteDeadline(time.Time{})
	}

	if s.NewWriteScheduler != nil {
		sc.writeSched = s.NewWriteScheduler()
	} else {
		sc.writeSched = NewPriorityWriteScheduler(nil)
	}

	// These start at the RFC-specified defaults. If there is a higher
	// configured value for inflow, that will be updated when we send a
	// WINDOW_UPDATE shortly after sending SETTINGS.
	sc.flow.add(initialWindowSize)
	sc.inflow.add(initialWindowSize)
	sc.hpackEncoder = hpack.NewEncoder(&sc.headerWriteBuf)
	sc.hpackEncoder.SetMaxDynamicTableSizeLimit(s.maxEncoderHeaderTableSize())

	fr := NewFramer(sc.bw, c)
	if s.CountError != nil {
		fr.countError = s.CountError
	}
	fr.ReadMetaHeaders = hpack.NewDecoder(s.maxDecoderHeaderTableSize(), nil)
	fr.MaxHeaderListSize = sc.maxHeaderListSize()
	fr.SetMaxReadFrameSize(s.maxReadFrameSize())
	sc.framer = fr

	if tc, ok := c.(connectionStater); ok {
		sc.tlsState = new(tls.ConnectionState)
		*sc.tlsState = tc.ConnectionState()
		// 9.2 Use of TLS Features
		// An implementation of HTTP/2 over TLS MUST use TLS
		// 1.2 or higher with the restrictions on feature set
		// and cipher suite described in this section. Due to
		// implementation limitations, it might not be
		// possible to fail TLS negotiation. An endpoint MUST
		// immediately terminate an HTTP/2 connection that
		// does not meet the TLS requirements described in
		// this section with a connection error (Section
		// 5.4.1) of type INADEQUATE_SECURITY.
		if sc.tlsState.Version < tls.VersionTLS12 {
			sc.rejectConn(ErrCodeInadequateSecurity, "TLS version too low")
			return
		}

		if sc.tlsState.ServerName == "" {
			// Client must use SNI, but we don't enforce that anymore,
			// since it was causing problems when connecting to bare IP
			// addresses during development.
			//
			// TODO: optionally enforce? Or enforce at the time we receive
			// a new request, and verify the ServerName matches the :authority?
			// But that precludes proxy situations, perhaps.
			//
			// So for now, do nothing here again.
		}

		if !s.PermitProhibitedCipherSuites && isBadCipher(sc.tlsState.CipherSuite) {
			// "Endpoints MAY choose to generate a connection error
			// (Section 5.4.1) of type INADEQUATE_SECURITY if one of
			// the prohibited cipher suites are negotiated."
			//
			// We choose that. In my opinion, the spec is weak
			// here. It also says both parties must support at least
			// TLS_ECDHE_RSA_WITH_AES_128_GCM_SHA256 so there's no
			// excuses here. If we really must, we could allow an
			// "AllowInsecureWeakCiphers" option on the server later.
			// Let's see how it plays out first.
			sc.rejectConn(ErrCodeInadequateSecurity, fmt.Sprintf("Prohibited TLS 1.2 Cipher Suite: %x", sc.tlsState.CipherSuite))
			return
		}
	}

	if opts.Settings != nil {
		fr := &SettingsFrame{
			FrameHeader: FrameHeader{valid: true},
			p:           opts.Settings,
		}
		if err := fr.ForeachSetting(sc.processSetting); err != nil {
			sc.rejectConn(ErrCodeProtocol, "invalid settings")
			return
		}
		opts.Settings = nil
	}

	if hook := testHookGetServerConn; hook != nil {
		hook(sc)
	}

	if opts.UpgradeRequest != nil {
		sc.upgradeRequest(opts.UpgradeRequest)
		opts.UpgradeRequest = nil
	}

	sc.serve()
}

func serverConnBaseContext(c net.Conn, opts *ServeConnOpts) (ctx context.Context, cancel func()) {
	ctx, cancel = context.WithCancel(opts.context())
	ctx = context.WithValue(ctx, http.LocalAddrContextKey, c.LocalAddr())
	if hs := opts.baseConfig(); hs != nil {
		ctx = context.WithValue(ctx, http.ServerContextKey, hs)
	}
	return
}

func (sc *serverConn) rejectConn(err ErrCode, debug string) {
	sc.vlogf("http2: server rejecting conn: %v, %s", err, debug)
	// ignoring errors. hanging up anyway.
	sc.framer.WriteGoAway(0, err, []byte(debug))
	sc.bw.Flush()
	sc.conn.Close()
}

type serverConn struct {
	// Immutable:
	srv              *Server
	hs               *http.Server
	conn             net.Conn
	bw               *bufferedWriter // writing to conn
	handler          http.Handler
	baseCtx          context.Context
	framer           *Framer
	doneServing      chan struct{}          // closed when serverConn.serve ends
	readFrameCh      chan readFrameResult   // written by serverConn.readFrames
	wantWriteFrameCh chan FrameWriteRequest // from handlers -> serve
	wroteFrameCh     chan frameWriteResult  // from writeFrameAsync -> serve, tickles more frame writes
	bodyReadCh       chan bodyReadMsg       // from handlers -> serve
	serveMsgCh       chan interface{}       // misc messages & code to send to / run on the serve loop
	flow             flow                   // conn-wide (not stream-specific) outbound flow control
	inflow           flow                   // conn-wide inbound flow control
	tlsState         *tls.ConnectionState   // shared by all handlers, like net/http
	remoteAddrStr    string
	writeSched       WriteScheduler

	// Everything following is owned by the serve loop; use serveG.check():
	serveG                      goroutineLock // used to verify funcs are on serve()
	pushEnabled                 bool
	sawClientPreface            bool // preface has already been read, used in h2c upgrade
	sawFirstSettings            bool // got the initial SETTINGS frame after the preface
	needToSendSettingsAck       bool
	unackedSettings             int    // how many SETTINGS have we sent without ACKs?
	queuedControlFrames         int    // control frames in the writeSched queue
	clientMaxStreams            uint32 // SETTINGS_MAX_CONCURRENT_STREAMS from client (our PUSH_PROMISE limit)
	advMaxStreams               uint32 // our SETTINGS_MAX_CONCURRENT_STREAMS advertised the client
	curClientStreams            uint32 // number of open streams initiated by the client
	curPushedStreams            uint32 // number of open streams initiated by server push
	maxClientStreamID           uint32 // max ever seen from client (odd), or 0 if there have been no client requests
	maxPushPromiseID            uint32 // ID of the last push promise (even), or 0 if there have been no pushes
	streams                     map[uint32]*stream
	initialStreamSendWindowSize int32
	maxFrameSize                int32
	peerMaxHeaderListSize       uint32            // zero means unknown (default)
	canonHeader                 map[string]string // http2-lower-case -> Go-Canonical-Case
	canonHeaderKeysSize         int               // canonHeader keys size in bytes
	writingFrame                bool              // started writing a frame (on serve goroutine or separate)
	writingFrameAsync           bool              // started a frame on its own goroutine but haven't heard back on wroteFrameCh
	needsFrameFlush             bool              // last frame write wasn't a flush
	inGoAway                    bool              // we've started to or sent GOAWAY
	inFrameScheduleLoop         bool              // whether we're in the scheduleFrameWrite loop
	needToSendGoAway            bool              // we need to schedule a GOAWAY frame write
	goAwayCode                  ErrCode
	shutdownTimer               *time.Timer // nil until used
	idleTimer                   *time.Timer // nil if unused

	// Owned by the writeFrameAsync goroutine:
	headerWriteBuf bytes.Buffer
	hpackEncoder   *hpack.Encoder

	// Used by startGracefulShutdown.
	shutdownOnce sync.Once
}

func (sc *serverConn) maxHeaderListSize() uint32 {
	n := sc.hs.MaxHeaderBytes
	if n <= 0 {
		n = http.DefaultMaxHeaderBytes
	}
	// http2's count is in a slightly different unit and includes 32 bytes per pair.
	// So, take the net/http.Server value and pad it up a bit, assuming 10 headers.
	const perFieldOverhead = 32 // per http2 spec
	const typicalHeaders = 10   // conservative
	return uint32(n + typicalHeaders*perFieldOverhead)
}

func (sc *serverConn) curOpenStreams() uint32 {
	sc.serveG.check()
	return sc.curClientStreams + sc.curPushedStreams
}

// stream represents a stream. This is the minimal metadata needed by
// the serve goroutine. Most of the actual stream state is owned by
// the http.Handler's goroutine in the responseWriter. Because the
// responseWriter's responseWriterState is recycled at the end of a
// handler, this struct intentionally has no pointer to the
// *responseWriter{,State} itself, as the Handler ending nils out the
// responseWriter's state field.
type stream struct {
	// immutable:
	sc        *serverConn
	id        uint32
	body      *pipe       // non-nil if expecting DATA frames
	cw        closeWaiter // closed wait stream transitions to closed state
	ctx       context.Context
	cancelCtx func()

	// owned by serverConn's serve loop:
	bodyBytes        int64 // body bytes seen so far
	declBodyBytes    int64 // or -1 if undeclared
	flow             flow  // limits writing from Handler to client
	inflow           flow  // what the client is allowed to POST/etc to us
	state            streamState
	resetQueued      bool        // RST_STREAM queued for write; set by sc.resetStream
	gotTrailerHeader bool        // HEADER frame for trailers was seen
	wroteHeaders     bool        // whether we wrote headers (not status 100)
	readDeadline     *time.Timer // nil if unused
	writeDeadline    *time.Timer // nil if unused
	closeErr         error       // set before cw is closed

	trailer    http.Header // accumulated trailers
	reqTrailer http.Header // handler's Request.Trailer
}

func (sc *serverConn) Framer() *Framer  { return sc.framer }
func (sc *serverConn) CloseConn() error { return sc.conn.Close() }
func (sc *serverConn) Flush() error     { return sc.bw.Flush() }
func (sc *serverConn) HeaderEncoder() (*hpack.Encoder, *bytes.Buffer) {
	return sc.hpackEncoder, &sc.headerWriteBuf
}

func (sc *serverConn) state(streamID uint32) (streamState, *stream) {
	sc.serveG.check()
	// http://tools.ietf.org/html/rfc7540#section-5.1
	if st, ok := sc.streams[streamID]; ok {
		return st.state, st
	}
	// "The first use of a new stream identifier implicitly closes all
	// streams in the "idle" state that might have been initiated by
	// that peer with a lower-valued stream identifier. For example, if
	// a client sends a HEADERS frame on stream 7 without ever sending a
	// frame on stream 5, then stream 5 transitions to the "closed"
	// state when the first frame for stream 7 is sent or received."
	if streamID%2 == 1 {
		if streamID <= sc.maxClientStreamID {
			return stateClosed, nil
		}
	} else {
		if streamID <= sc.maxPushPromiseID {
			return stateClosed, nil
		}
	}
	return stateIdle, nil
}

// setConnState calls the net/http ConnState hook for this connection, if configured.
// Note that the net/http package does StateNew and StateClosed for us.
// There is currently no plan for StateHijacked or hijacking HTTP/2 connections.
func (sc *serverConn) setConnState(state http.ConnState) {
	if sc.hs.ConnState != nil {
		sc.hs.ConnState(sc.conn, state)
	}
}

func (sc *serverConn) vlogf(format string, args ...interface{}) {
	if VerboseLogs {
		sc.logf(format, args...)
	}
}

func (sc *serverConn) logf(format string, args ...interface{}) {
	if lg := sc.hs.ErrorLog; lg != nil {
		lg.Printf(format, args...)
	} else {
		log.Printf(format, args...)
	}
}

// errno returns v's underlying uintptr, else 0.
//
// TODO: remove this helper function once http2 can use build
// tags. See comment in isClosedConnError.
func errno(v error) uintptr {
	if rv := reflect.ValueOf(v); rv.Kind() == reflect.Uintptr {
		return uintptr(rv.Uint())
	}
	return 0
}

// isClosedConnError reports whether err is an error from use of a closed
// network connection.
func isClosedConnError(err error) bool {
	if err == nil {
		return false
	}

	// TODO: remove this string search and be more like the Windows
	// case below. That might involve modifying the standard library
	// to return better error types.
	str := err.Error()
	if strings.Contains(str, "use of closed network connection") {
		return true
	}

	// TODO(bradfitz): x/tools/cmd/bundle doesn't really support
	// build tags, so I can't make an http2_windows.go file with
	// Windows-specific stuff. Fix that and move this, once we
	// have a way to bundle this into std's net/http somehow.
	if runtime.GOOS == "windows" {
		if oe, ok := err.(*net.OpError); ok && oe.Op == "read" {
			if se, ok := oe.Err.(*os.SyscallError); ok && se.Syscall == "wsarecv" {
				const WSAECONNABORTED = 10053
				const WSAECONNRESET = 10054
				if n := errno(se.Err); n == WSAECONNRESET || n == WSAECONNABORTED {
					return true
				}
			}
		}
	}
	return false
}

func (sc *serverConn) condlogf(err error, format string, args ...interface{}) {
	if err == nil {
		return
	}
	if err == io.EOF || err == io.ErrUnexpectedEOF || isClosedConnError(err) || err == errPrefaceTimeout {
		// Boring, expected errors.
		sc.vlogf(format, args...)
	} else {
		sc.logf(format, args...)
	}
}

// maxCachedCanonicalHeadersKeysSize is an arbitrarily-chosen limit on the size
// of the entries in the canonHeader cache.
// This should be larger than the size of unique, uncommon header keys likely to
// be sent by the peer, while not so high as to permit unreasonable memory usage
// if the peer sends an unbounded number of unique header keys.
const maxCachedCanonicalHeadersKeysSize = 2048

func (sc *serverConn) canonicalHeader(v string) string {
	sc.serveG.check()
	buildCommonHeaderMapsOnce()
	cv, ok := commonCanonHeader[v]
	if ok {
		return cv
	}
	cv, ok = sc.canonHeader[v]
	if ok {
		return cv
	}
	if sc.canonHeader == nil {
		sc.canonHeader = make(map[string]string)
	}
	cv = http.CanonicalHeaderKey(v)
	size := 100 + len(v)*2 // 100 bytes of map overhead + key + value
	if sc.canonHeaderKeysSize+size <= maxCachedCanonicalHeadersKeysSize {
		sc.canonHeader[v] = cv
		sc.canonHeaderKeysSize += size
	}
	return cv
}

type readFrameResult struct {
	f   Frame // valid until readMore is called
	err error

	// readMore should be called once the consumer no longer needs or
	// retains f. After readMore, f is invalid and more frames can be
	// read.
	readMore func()
}

// readFrames is the loop that reads incoming frames.
// It takes care to only read one frame at a time, blocking until the
// consumer is done with the frame.
// It's run on its own goroutine.
func (sc *serverConn) readFrames() {
	gate := make(gate)
	gateDone := gate.Done
	for {
		f, err := sc.framer.ReadFrame()
		select {
		case sc.readFrameCh <- readFrameResult{f, err, gateDone}:
		case <-sc.doneServing:
			return
		}
		select {
		case <-gate:
		case <-sc.doneServing:
			return
		}
		if terminalReadFrameError(err) {
			return
		}
	}
}

// frameWriteResult is the message passed from writeFrameAsync to the serve goroutine.
type frameWriteResult struct {
	_   incomparable
	wr  FrameWriteRequest // what was written (or attempted)
	err error             // result of the writeFrame call
}

// writeFrameAsync runs in its own goroutine and writes a single frame
// and then reports when it's done.
// At most one goroutine can be running writeFrameAsync at a time per
// serverConn.
func (sc *serverConn) writeFrameAsync(wr FrameWriteRequest) {
	err := wr.write.writeFrame(sc)
	sc.wroteFrameCh <- frameWriteResult{wr: wr, err: err}
}

func (sc *serverConn) closeAllStreamsOnConnClose() {
	sc.serveG.check()
	for _, st := range sc.streams {
		sc.closeStream(st, errClientDisconnected)
	}
}

func (sc *serverConn) stopShutdownTimer() {
	sc.serveG.check()
	if t := sc.shutdownTimer; t != nil {
		t.Stop()
	}
}

func (sc *serverConn) notePanic() {
	// Note: this is for serverConn.serve panicking, not http.Handler code.
	if testHookOnPanicMu != nil {
		testHookOnPanicMu.Lock()
		defer testHookOnPanicMu.Unlock()
	}
	if testHookOnPanic != nil {
		if e := recover(); e != nil {
			if testHookOnPanic(sc, e) {
				panic(e)
			}
		}
	}
}

func (sc *serverConn) serve() {
	sc.serveG.check()
	defer sc.notePanic()
	defer sc.conn.Close()
	defer sc.closeAllStreamsOnConnClose()
	defer sc.stopShutdownTimer()
	defer close(sc.doneServing) // unblocks handlers trying to send

	if VerboseLogs {
		sc.vlogf("http2: server connection from %v on %p", sc.conn.RemoteAddr(), sc.hs)
	}

	sc.writeFrame(FrameWriteRequest{
		write: writeSettings{
			{SettingMaxFrameSize, sc.srv.maxReadFrameSize()},
			{SettingMaxConcurrentStreams, sc.advMaxStreams},
			{SettingMaxHeaderListSize, sc.maxHeaderListSize()},
			{SettingHeaderTableSize, sc.srv.maxDecoderHeaderTableSize()},
			{SettingInitialWindowSize, uint32(sc.srv.initialStreamRecvWindowSize())},
		},
	})
	sc.unackedSettings++

	// Each connection starts with initialWindowSize inflow tokens.
	// If a higher value is configured, we add more tokens.
	if diff := sc.srv.initialConnRecvWindowSize() - initialWindowSize; diff > 0 {
		sc.sendWindowUpdate(nil, int(diff))
	}

	if err := sc.readPreface(); err != nil {
		sc.condlogf(err, "http2: server: error reading preface from client %v: %v", sc.conn.RemoteAddr(), err)
		return
	}
	// Now that we've got the preface, get us out of the
	// "StateNew" state. We can't go directly to idle, though.
	// Active means we read some data and anticipate a request. We'll
	// do another Active when we get a HEADERS frame.
	sc.setConnState(http.StateActive)
	sc.setConnState(http.StateIdle)

	if sc.srv.IdleTimeout != 0 {
		sc.idleTimer = time.AfterFunc(sc.srv.IdleTimeout, sc.onIdleTimer)
		defer sc.idleTimer.Stop()
	}

	go sc.readFrames() // closed by defer sc.conn.Close above

	settingsTimer := time.AfterFunc(firstSettingsTimeout, sc.onSettingsTimer)
	defer settingsTimer.Stop()

	loopNum := 0
	for {
		loopNum++
		select {
		case wr := <-sc.wantWriteFrameCh:
			if se, ok := wr.write.(StreamError); ok {
				sc.resetStream(se)
				break
			}
			sc.writeFrame(wr)
		case res := <-sc.wroteFrameCh:
			sc.wroteFrame(res)
		case res := <-sc.readFrameCh:
			// Process any written frames before reading new frames from the client since a
			// written frame could have triggered a new stream to be started.
			if sc.writingFrameAsync {
				select {
				case wroteRes := <-sc.wroteFrameCh:
					sc.wroteFrame(wroteRes)
				default:
				}
			}
			if !sc.processFrameFromReader(res) {
				return
			}
			res.readMore()
			if settingsTimer != nil {
				settingsTimer.Stop()
				settingsTimer = nil
			}
		case m := <-sc.bodyReadCh:
			sc.noteBodyRead(m.st, m.n)
		case msg := <-sc.serveMsgCh:
			switch v := msg.(type) {
			case func(int):
				v(loopNum) // for testing
			case *serverMessage:
				switch v {
				case settingsTimerMsg:
					sc.logf("timeout waiting for SETTINGS frames from %v", sc.conn.RemoteAddr())
					return
				case idleTimerMsg:
					sc.vlogf("connection is idle")
					sc.goAway(ErrCodeNo)
				case shutdownTimerMsg:
					sc.vlogf("GOAWAY close timer fired; closing conn from %v", sc.conn.RemoteAddr())
					return
				case gracefulShutdownMsg:
					sc.startGracefulShutdownInternal()
				default:
					panic("unknown timer")
				}
			case *startPushRequest:
				sc.startPush(v)
			case func(*serverConn):
				v(sc)
			default:
				panic(fmt.Sprintf("unexpected type %T", v))
			}
		}

		// If the peer is causing us to generate a lot of control frames,
		// but not reading them from us, assume they are trying to make us
		// run out of memory.
		if sc.queuedControlFrames > sc.srv.maxQueuedControlFrames() {
			sc.vlogf("http2: too many control frames in send queue, closing connection")
			return
		}

		// Start the shutdown timer after sending a GOAWAY. When sending GOAWAY
		// with no error code (graceful shutdown), don't start the timer until
		// all open streams have been completed.
		sentGoAway := sc.inGoAway && !sc.needToSendGoAway && !sc.writingFrame
		gracefulShutdownComplete := sc.goAwayCode == ErrCodeNo && sc.curOpenStreams() == 0
		if sentGoAway && sc.shutdownTimer == nil && (sc.goAwayCode != ErrCodeNo || gracefulShutdownComplete) {
			sc.shutDownIn(goAwayTimeout)
		}
	}
}

func (sc *serverConn) awaitGracefulShutdown(sharedCh <-chan struct{}, privateCh chan struct{}) {
	select {
	case <-sc.doneServing:
	case <-sharedCh:
		close(privateCh)
	}
}

type serverMessage int

// Message values sent to serveMsgCh.
var (
	settingsTimerMsg    = new(serverMessage)
	idleTimerMsg        = new(serverMessage)
	shutdownTimerMsg    = new(serverMessage)
	gracefulShutdownMsg = new(serverMessage)
)

func (sc *serverConn) onSettingsTimer() { sc.sendServeMsg(settingsTimerMsg) }
func (sc *serverConn) onIdleTimer()     { sc.sendServeMsg(idleTimerMsg) }
func (sc *serverConn) onShutdownTimer() { sc.sendServeMsg(shutdownTimerMsg) }

func (sc *serverConn) sendServeMsg(msg interface{}) {
	sc.serveG.checkNotOn() // NOT
	select {
	case sc.serveMsgCh <- msg:
	case <-sc.doneServing:
	}
}

var errPrefaceTimeout = errors.New("timeout waiting for client preface")

// readPreface reads the ClientPreface greeting from the peer or
// returns errPrefaceTimeout on timeout, or an error if the greeting
// is invalid.
func (sc *serverConn) readPreface() error {
	if sc.sawClientPreface {
		return nil
	}
	errc := make(chan error, 1)
	go func() {
		// Read the client preface
		buf := make([]byte, len(ClientPreface))
		if _, err := io.ReadFull(sc.conn, buf); err != nil {
			errc <- err
		} else if !bytes.Equal(buf, clientPreface) {
			errc <- fmt.Errorf("bogus greeting %q", buf)
		} else {
			errc <- nil
		}
	}()
	timer := time.NewTimer(prefaceTimeout) // TODO: configurable on *Server?
	defer timer.Stop()
	select {
	case <-timer.C:
		return errPrefaceTimeout
	case err := <-errc:
		if err == nil {
			if VerboseLogs {
				sc.vlogf("http2: server: client %v said hello", sc.conn.RemoteAddr())
			}
		}
		return err
	}
}

var errChanPool = sync.Pool{
	New: func() interface{} { return make(chan error, 1) },
}

var writeDataPool = sync.Pool{
	New: func() interface{} { return new(writeData) },
}

// writeDataFromHandler writes DATA response frames from a handler on
// the given stream.
func (sc *serverConn) writeDataFromHandler(stream *stream, data []byte, endStream bool) error {
	ch := errChanPool.Get().(chan error)
	writeArg := writeDataPool.Get().(*writeData)
	*writeArg = writeData{stream.id, data, endStream}
	err := sc.writeFrameFromHandler(FrameWriteRequest{
		write:  writeArg,
		stream: stream,
		done:   ch,
	})
	if err != nil {
		return err
	}
	var frameWriteDone bool // the frame write is done (successfully or not)
	select {
	case err = <-ch:
		frameWriteDone = true
	case <-sc.doneServing:
		return errClientDisconnected
	case <-stream.cw:
		// If both ch and stream.cw were ready (as might
		// happen on the final Write after an http.Handler
		// ends), prefer the write result. Otherwise this
		// might just be us successfully closing the stream.
		// The writeFrameAsync and serve goroutines guarantee
		// that the ch send will happen before the stream.cw
		// close.
		select {
		case err = <-ch:
			frameWriteDone = true
		default:
			return errStreamClosed
		}
	}
	errChanPool.Put(ch)
	if frameWriteDone {
		writeDataPool.Put(writeArg)
	}
	return err
}

// writeFrameFromHandler sends wr to sc.wantWriteFrameCh, but aborts
// if the connection has gone away.
//
// This must not be run from the serve goroutine itself, else it might
// deadlock writing to sc.wantWriteFrameCh (which is only mildly
// buffered and is read by serve itself). If you're on the serve
// goroutine, call writeFrame instead.
func (sc *serverConn) writeFrameFromHandler(wr FrameWriteRequest) error {
	sc.serveG.checkNotOn() // NOT
	select {
	case sc.wantWriteFrameCh <- wr:
		return nil
	case <-sc.doneServing:
		// Serve loop is gone.
		// Client has closed their connection to the server.
		return errClientDisconnected
	}
}

// writeFrame schedules a frame to write and sends it if there's nothing
// already being written.
//
// There is no pushback here (the serve goroutine never blocks). It's
// the http.Handlers that block, waiting for their previous frames to
// make it onto the wire
//
// If you're not on the serve goroutine, use writeFrameFromHandler instead.
func (sc *serverConn) writeFrame(wr FrameWriteRequest) {
	sc.serveG.check()

	// If true, wr will not be written and wr.done will not be signaled.
	var ignoreWrite bool

	// We are not allowed to write frames on closed streams. RFC 7540 Section
	// 5.1.1 says: "An endpoint MUST NOT send frames other than PRIORITY on
	// a closed stream." Our server never sends PRIORITY, so that exception
	// does not apply.
	//
	// The serverConn might close an open stream while the stream's handler
	// is still running. For example, the server might close a stream when it
	// receives bad data from the client. If this happens, the handler might
	// attempt to write a frame after the stream has been closed (since the
	// handler hasn't yet been notified of the close). In this case, we simply
	// ignore the frame. The handler will notice that the stream is closed when
	// it waits for the frame to be written.
	//
	// As an exception to this rule, we allow sending RST_STREAM after close.
	// This allows us to immediately reject new streams without tracking any
	// state for those streams (except for the queued RST_STREAM frame). This
	// may result in duplicate RST_STREAMs in some cases, but the client should
	// ignore those.
	if wr.StreamID() != 0 {
		_, isReset := wr.write.(StreamError)
		if state, _ := sc.state(wr.StreamID()); state == stateClosed && !isReset {
			ignoreWrite = true
		}
	}

	// Don't send a 100-continue response if we've already sent headers.
	// See golang.org/issue/14030.
	switch wr.write.(type) {
	case *writeResHeaders:
		wr.stream.wroteHeaders = true
	case write100ContinueHeadersFrame:
		if wr.stream.wroteHeaders {
			// We do not need to notify wr.done because this frame is
			// never written with wr.done != nil.
			if wr.done != nil {
				panic("wr.done != nil for write100ContinueHeadersFrame")
			}
			ignoreWrite = true
		}
	}

	if !ignoreWrite {
		if wr.isControl() {
			sc.queuedControlFrames++
			// For extra safety, detect wraparounds, which should not happen,
			// and pull the plug.
			if sc.queuedControlFrames < 0 {
				sc.conn.Close()
			}
		}
		sc.writeSched.Push(wr)
	}
	sc.scheduleFrameWrite()
}

// startFrameWrite starts a goroutine to write wr (in a separate
// goroutine since that might block on the network), and updates the
// serve goroutine's state about the world, updated from info in wr.
func (sc *serverConn) startFrameWrite(wr FrameWriteRequest) {
	sc.serveG.check()
	if sc.writingFrame {
		panic("internal error: can only be writing one frame at a time")
	}

	st := wr.stream
	if st != nil {
		switch st.state {
		case stateHalfClosedLocal:
			switch wr.write.(type) {
			case StreamError, handlerPanicRST, writeWindowUpdate:
				// RFC 7540 Section 5.1 allows sending RST_STREAM, PRIORITY, and WINDOW_UPDATE
				// in this state. (We never send PRIORITY from the server, so that is not checked.)
			default:
				panic(fmt.Sprintf("internal error: attempt to send frame on a half-closed-local stream: %v", wr))
			}
		case stateClosed:
			panic(fmt.Sprintf("internal error: attempt to send frame on a closed stream: %v", wr))
		}
	}
	if wpp, ok := wr.write.(*writePushPromise); ok {
		var err error
		wpp.promisedID, err = wpp.allocatePromisedID()
		if err != nil {
			sc.writingFrameAsync = false
			wr.replyToWriter(err)
			return
		}
	}

	sc.writingFrame = true
	sc.needsFrameFlush = true
	if wr.write.staysWithinBuffer(sc.bw.Available()) {
		sc.writingFrameAsync = false
		err := wr.write.writeFrame(sc)
		sc.wroteFrame(frameWriteResult{wr: wr, err: err})
	} else {
		sc.writingFrameAsync = true
		go sc.writeFrameAsync(wr)
	}
}

// errHandlerPanicked is the error given to any callers blocked in a read from
// Request.Body when the main goroutine panics. Since most handlers read in the
// main ServeHTTP goroutine, this will show up rarely.
var errHandlerPanicked = errors.New("http2: handler panicked")

// wroteFrame is called on the serve goroutine with the result of
// whatever happened on writeFrameAsync.
func (sc *serverConn) wroteFrame(res frameWriteResult) {
	sc.serveG.check()
	if !sc.writingFrame {
		panic("internal error: expected to be already writing a frame")
	}
	sc.writingFrame = false
	sc.writingFrameAsync = false

	wr := res.wr

	if writeEndsStream(wr.write) {
		st := wr.stream
		if st == nil {
			panic("internal error: expecting non-nil stream")
		}
		switch st.state {
		case stateOpen:
			// Here we would go to stateHalfClosedLocal in
			// theory, but since our handler is done and
			// the net/http package provides no mechanism
			// for closing a ResponseWriter while still
			// reading data (see possible TODO at top of
			// this file), we go into closed state here
			// anyway, after telling the peer we're
			// hanging up on them. We'll transition to
			// stateClosed after the RST_STREAM frame is
			// written.
			st.state = stateHalfClosedLocal
			// Section 8.1: a server MAY request that the client abort
			// transmission of a request without error by sending a
			// RST_STREAM with an error code of NO_ERROR after sending
			// a complete response.
			sc.resetStream(streamError(st.id, ErrCodeNo))
		case stateHalfClosedRemote:
			sc.closeStream(st, errHandlerComplete)
		}
	} else {
		switch v := wr.write.(type) {
		case StreamError:
			// st may be unknown if the RST_STREAM was generated to reject bad input.
			if st, ok := sc.streams[v.StreamID]; ok {
				sc.closeStream(st, v)
			}
		case handlerPanicRST:
			sc.closeStream(wr.stream, errHandlerPanicked)
		}
	}

	// Reply (if requested) to unblock the ServeHTTP goroutine.
	wr.replyToWriter(res.err)

	sc.scheduleFrameWrite()
}

// scheduleFrameWrite tickles the frame writing scheduler.
//
// If a frame is already being written, nothing happens. This will be called again
// when the frame is done being written.
//
// If a frame isn't being written and we need to send one, the best frame
// to send is selected by writeSched.
//
// If a frame isn't being written and there's nothing else to send, we
// flush the write buffer.
func (sc *serverConn) scheduleFrameWrite() {
	sc.serveG.check()
	if sc.writingFrame || sc.inFrameScheduleLoop {
		return
	}
	sc.inFrameScheduleLoop = true
	for !sc.writingFrameAsync {
		if sc.needToSendGoAway {
			sc.needToSendGoAway = false
			sc.startFrameWrite(FrameWriteRequest{
				write: &writeGoAway{
					maxStreamID: sc.maxClientStreamID,
					code:        sc.goAwayCode,
				},
			})
			continue
		}
		if sc.needToSendSettingsAck {
			sc.needToSendSettingsAck = false
			sc.startFrameWrite(FrameWriteRequest{write: writeSettingsAck{}})
			continue
		}
		if !sc.inGoAway || sc.goAwayCode == ErrCodeNo {
			if wr, ok := sc.writeSched.Pop(); ok {
				if wr.isControl() {
					sc.queuedControlFrames--
				}
				sc.startFrameWrite(wr)
				continue
			}
		}
		if sc.needsFrameFlush {
			sc.startFrameWrite(FrameWriteRequest{write: flushFrameWriter{}})
			sc.needsFrameFlush = false // after startFrameWrite, since it sets this true
			continue
		}
		break
	}
	sc.inFrameScheduleLoop = false
}

// startGracefulShutdown gracefully shuts down a connection. This
// sends GOAWAY with ErrCodeNo to tell the client we're gracefully
// shutting down. The connection isn't closed until all current
// streams are done.
//
// startGracefulShutdown returns immediately; it does not wait until
// the connection has shut down.
func (sc *serverConn) startGracefulShutdown() {
	sc.serveG.checkNotOn() // NOT
	sc.shutdownOnce.Do(func() { sc.sendServeMsg(gracefulShutdownMsg) })
}

// After sending GOAWAY with an error code (non-graceful shutdown), the
// connection will close after goAwayTimeout.
//
// If we close the connection immediately after sending GOAWAY, there may
// be unsent data in our kernel receive buffer, which will cause the kernel
// to send a TCP RST on close() instead of a FIN. This RST will abort the
// connection immediately, whether or not the client had received the GOAWAY.
//
// Ideally we should delay for at least 1 RTT + epsilon so the client has
// a chance to read the GOAWAY and stop sending messages. Measuring RTT
// is hard, so we approximate with 1 second. See golang.org/issue/18701.
//
// This is a var so it can be shorter in tests, where all requests uses the
// loopback interface making the expected RTT very small.
//
// TODO: configurable?
var goAwayTimeout = 1 * time.Second

func (sc *serverConn) startGracefulShutdownInternal() {
	sc.goAway(ErrCodeNo)
}

func (sc *serverConn) goAway(code ErrCode) {
	sc.serveG.check()
	if sc.inGoAway {
		return
	}
	sc.inGoAway = true
	sc.needToSendGoAway = true
	sc.goAwayCode = code
	sc.scheduleFrameWrite()
}

func (sc *serverConn) shutDownIn(d time.Duration) {
	sc.serveG.check()
	sc.shutdownTimer = time.AfterFunc(d, sc.onShutdownTimer)
}

func (sc *serverConn) resetStream(se StreamError) {
	sc.serveG.check()
	sc.writeFrame(FrameWriteRequest{write: se})
	if st, ok := sc.streams[se.StreamID]; ok {
		st.resetQueued = true
	}
}

// processFrameFromReader processes the serve loop's read from readFrameCh from the
// frame-reading goroutine.
// processFrameFromReader returns whether the connection should be kept open.
func (sc *serverConn) processFrameFromReader(res readFrameResult) bool {
	sc.serveG.check()
	err := res.err
	if err != nil {
		if err == ErrFrameTooLarge {
			sc.goAway(ErrCodeFrameSize)
			return true // goAway will close the loop
		}
		clientGone := err == io.EOF || err == io.ErrUnexpectedEOF || isClosedConnError(err)
		if clientGone {
			// TODO: could we also get into this state if
			// the peer does a half close
			// (e.g. CloseWrite) because they're done
			// sending frames but they're still wanting
			// our open replies?  Investigate.
			// TODO: add CloseWrite to crypto/tls.Conn first
			// so we have a way to test this? I suppose
			// just for testing we could have a non-TLS mode.
			return false
		}
	} else {
		f := res.f
		if VerboseLogs {
			sc.vlogf("http2: server read frame %v", summarizeFrame(f))
		}
		err = sc.processFrame(f)
		if err == nil {
			return true
		}
	}

	switch ev := err.(type) {
	case StreamError:
		sc.resetStream(ev)
		return true
	case goAwayFlowError:
		sc.goAway(ErrCodeFlowControl)
		return true
	case ConnectionError:
		sc.logf("http2: server connection error from %v: %v", sc.conn.RemoteAddr(), ev)
		sc.goAway(ErrCode(ev))
		return true // goAway will handle shutdown
	default:
		if res.err != nil {
			sc.vlogf("http2: server closing client connection; error reading frame from client %s: %v", sc.conn.RemoteAddr(), err)
		} else {
			sc.logf("http2: server closing client connection: %v", err)
		}
		return false
	}
}

func (sc *serverConn) processFrame(f Frame) error {
	sc.serveG.check()

	// First frame received must be SETTINGS.
	if !sc.sawFirstSettings {
		if _, ok := f.(*SettingsFrame); !ok {
			return sc.countError("first_settings", ConnectionError(ErrCodeProtocol))
		}
		sc.sawFirstSettings = true
	}

<<<<<<< HEAD
=======
	// Discard frames for streams initiated after the identified last
	// stream sent in a GOAWAY, or all frames after sending an error.
	// We still need to return connection-level flow control for DATA frames.
	// RFC 9113 Section 6.8.
	if sc.inGoAway && (sc.goAwayCode != ErrCodeNo || f.Header().StreamID > sc.maxClientStreamID) {

		if f, ok := f.(*DataFrame); ok {
			if sc.inflow.available() < int32(f.Length) {
				return sc.countError("data_flow", streamError(f.Header().StreamID, ErrCodeFlowControl))
			}
			sc.sendWindowUpdate(nil, int(f.Length)) // conn-level
		}
		return nil
	}

>>>>>>> 3b2e3db9
	switch f := f.(type) {
	case *SettingsFrame:
		return sc.processSettings(f)
	case *MetaHeadersFrame:
		return sc.processHeaders(f)
	case *WindowUpdateFrame:
		return sc.processWindowUpdate(f)
	case *PingFrame:
		return sc.processPing(f)
	case *DataFrame:
		return sc.processData(f)
	case *RSTStreamFrame:
		return sc.processResetStream(f)
	case *PriorityFrame:
		return sc.processPriority(f)
	case *GoAwayFrame:
		return sc.processGoAway(f)
	case *PushPromiseFrame:
		// A client cannot push. Thus, servers MUST treat the receipt of a PUSH_PROMISE
		// frame as a connection error (Section 5.4.1) of type PROTOCOL_ERROR.
		return sc.countError("push_promise", ConnectionError(ErrCodeProtocol))
	default:
		sc.vlogf("http2: server ignoring frame: %v", f.Header())
		return nil
	}
}

func (sc *serverConn) processPing(f *PingFrame) error {
	sc.serveG.check()
	if f.IsAck() {
		// 6.7 PING: " An endpoint MUST NOT respond to PING frames
		// containing this flag."
		return nil
	}
	if f.StreamID != 0 {
		// "PING frames are not associated with any individual
		// stream. If a PING frame is received with a stream
		// identifier field value other than 0x0, the recipient MUST
		// respond with a connection error (Section 5.4.1) of type
		// PROTOCOL_ERROR."
		return sc.countError("ping_on_stream", ConnectionError(ErrCodeProtocol))
	}
	if sc.inGoAway && sc.goAwayCode != ErrCodeNo {
		return nil
	}
	sc.writeFrame(FrameWriteRequest{write: writePingAck{f}})
	return nil
}

func (sc *serverConn) processWindowUpdate(f *WindowUpdateFrame) error {
	sc.serveG.check()
	switch {
	case f.StreamID != 0: // stream-level flow control
		state, st := sc.state(f.StreamID)
		if state == stateIdle {
			// Section 5.1: "Receiving any frame other than HEADERS
			// or PRIORITY on a stream in this state MUST be
			// treated as a connection error (Section 5.4.1) of
			// type PROTOCOL_ERROR."
			return sc.countError("stream_idle", ConnectionError(ErrCodeProtocol))
		}
		if st == nil {
			// "WINDOW_UPDATE can be sent by a peer that has sent a
			// frame bearing the END_STREAM flag. This means that a
			// receiver could receive a WINDOW_UPDATE frame on a "half
			// closed (remote)" or "closed" stream. A receiver MUST
			// NOT treat this as an error, see Section 5.1."
			return nil
		}
		if !st.flow.add(int32(f.Increment)) {
			return sc.countError("bad_flow", streamError(f.StreamID, ErrCodeFlowControl))
		}
	default: // connection-level flow control
		if !sc.flow.add(int32(f.Increment)) {
			return goAwayFlowError{}
		}
	}
	sc.scheduleFrameWrite()
	return nil
}

func (sc *serverConn) processResetStream(f *RSTStreamFrame) error {
	sc.serveG.check()

	state, st := sc.state(f.StreamID)
	if state == stateIdle {
		// 6.4 "RST_STREAM frames MUST NOT be sent for a
		// stream in the "idle" state. If a RST_STREAM frame
		// identifying an idle stream is received, the
		// recipient MUST treat this as a connection error
		// (Section 5.4.1) of type PROTOCOL_ERROR.
		return sc.countError("reset_idle_stream", ConnectionError(ErrCodeProtocol))
	}
	if st != nil {
		st.cancelCtx()
		sc.closeStream(st, streamError(f.StreamID, f.ErrCode))
	}
	return nil
}

func (sc *serverConn) closeStream(st *stream, err error) {
	sc.serveG.check()
	if st.state == stateIdle || st.state == stateClosed {
		panic(fmt.Sprintf("invariant; can't close stream in state %v", st.state))
	}
	st.state = stateClosed
	if st.readDeadline != nil {
		st.readDeadline.Stop()
	}
	if st.writeDeadline != nil {
		st.writeDeadline.Stop()
	}
	if st.isPushed() {
		sc.curPushedStreams--
	} else {
		sc.curClientStreams--
	}
	delete(sc.streams, st.id)
	if len(sc.streams) == 0 {
		sc.setConnState(http.StateIdle)
		if sc.srv.IdleTimeout != 0 {
			sc.idleTimer.Reset(sc.srv.IdleTimeout)
		}
		if h1ServerKeepAlivesDisabled(sc.hs) {
			sc.startGracefulShutdownInternal()
		}
	}
	if p := st.body; p != nil {
		// Return any buffered unread bytes worth of conn-level flow control.
		// See golang.org/issue/16481
		sc.sendWindowUpdate(nil, p.Len())

		p.CloseWithError(err)
	}
	if e, ok := err.(StreamError); ok {
		if e.Cause != nil {
			err = e.Cause
		} else {
			err = errStreamClosed
		}
	}
	st.closeErr = err
	st.cw.Close() // signals Handler's CloseNotifier, unblocks writes, etc
	sc.writeSched.CloseStream(st.id)
}

func (sc *serverConn) processSettings(f *SettingsFrame) error {
	sc.serveG.check()
	if f.IsAck() {
		sc.unackedSettings--
		if sc.unackedSettings < 0 {
			// Why is the peer ACKing settings we never sent?
			// The spec doesn't mention this case, but
			// hang up on them anyway.
			return sc.countError("ack_mystery", ConnectionError(ErrCodeProtocol))
		}
		return nil
	}
	if f.NumSettings() > 100 || f.HasDuplicates() {
		// This isn't actually in the spec, but hang up on
		// suspiciously large settings frames or those with
		// duplicate entries.
		return sc.countError("settings_big_or_dups", ConnectionError(ErrCodeProtocol))
	}
	if err := f.ForeachSetting(sc.processSetting); err != nil {
		return err
	}
	// TODO: judging by RFC 7540, Section 6.5.3 each SETTINGS frame should be
	// acknowledged individually, even if multiple are received before the ACK.
	sc.needToSendSettingsAck = true
	sc.scheduleFrameWrite()
	return nil
}

func (sc *serverConn) processSetting(s Setting) error {
	sc.serveG.check()
	if err := s.Valid(); err != nil {
		return err
	}
	if VerboseLogs {
		sc.vlogf("http2: server processing setting %v", s)
	}
	switch s.ID {
	case SettingHeaderTableSize:
		sc.hpackEncoder.SetMaxDynamicTableSize(s.Val)
	case SettingEnablePush:
		sc.pushEnabled = s.Val != 0
	case SettingMaxConcurrentStreams:
		sc.clientMaxStreams = s.Val
	case SettingInitialWindowSize:
		return sc.processSettingInitialWindowSize(s.Val)
	case SettingMaxFrameSize:
		sc.maxFrameSize = int32(s.Val) // the maximum valid s.Val is < 2^31
	case SettingMaxHeaderListSize:
		sc.peerMaxHeaderListSize = s.Val
	default:
		// Unknown setting: "An endpoint that receives a SETTINGS
		// frame with any unknown or unsupported identifier MUST
		// ignore that setting."
		if VerboseLogs {
			sc.vlogf("http2: server ignoring unknown setting %v", s)
		}
	}
	return nil
}

func (sc *serverConn) processSettingInitialWindowSize(val uint32) error {
	sc.serveG.check()
	// Note: val already validated to be within range by
	// processSetting's Valid call.

	// "A SETTINGS frame can alter the initial flow control window
	// size for all current streams. When the value of
	// SETTINGS_INITIAL_WINDOW_SIZE changes, a receiver MUST
	// adjust the size of all stream flow control windows that it
	// maintains by the difference between the new value and the
	// old value."
	old := sc.initialStreamSendWindowSize
	sc.initialStreamSendWindowSize = int32(val)
	growth := int32(val) - old // may be negative
	for _, st := range sc.streams {
		if !st.flow.add(growth) {
			// 6.9.2 Initial Flow Control Window Size
			// "An endpoint MUST treat a change to
			// SETTINGS_INITIAL_WINDOW_SIZE that causes any flow
			// control window to exceed the maximum size as a
			// connection error (Section 5.4.1) of type
			// FLOW_CONTROL_ERROR."
			return sc.countError("setting_win_size", ConnectionError(ErrCodeFlowControl))
		}
	}
	return nil
}

func (sc *serverConn) processData(f *DataFrame) error {
	sc.serveG.check()
	id := f.Header().StreamID
	if sc.inGoAway && (sc.goAwayCode != ErrCodeNo || id > sc.maxClientStreamID) {
		// Discard all DATA frames if the GOAWAY is due to an
		// error, or:
		//
		// Section 6.8: After sending a GOAWAY frame, the sender
		// can discard frames for streams initiated by the
		// receiver with identifiers higher than the identified
		// last stream.
		return nil
	}

	data := f.Data()
	state, st := sc.state(id)
	if id == 0 || state == stateIdle {
		// Section 6.1: "DATA frames MUST be associated with a
		// stream. If a DATA frame is received whose stream
		// identifier field is 0x0, the recipient MUST respond
		// with a connection error (Section 5.4.1) of type
		// PROTOCOL_ERROR."
		//
		// Section 5.1: "Receiving any frame other than HEADERS
		// or PRIORITY on a stream in this state MUST be
		// treated as a connection error (Section 5.4.1) of
		// type PROTOCOL_ERROR."
		return sc.countError("data_on_idle", ConnectionError(ErrCodeProtocol))
	}

	// "If a DATA frame is received whose stream is not in "open"
	// or "half closed (local)" state, the recipient MUST respond
	// with a stream error (Section 5.4.2) of type STREAM_CLOSED."
	if st == nil || state != stateOpen || st.gotTrailerHeader || st.resetQueued {
		// This includes sending a RST_STREAM if the stream is
		// in stateHalfClosedLocal (which currently means that
		// the http.Handler returned, so it's done reading &
		// done writing). Try to stop the client from sending
		// more DATA.

		// But still enforce their connection-level flow control,
		// and return any flow control bytes since we're not going
		// to consume them.
		if sc.inflow.available() < int32(f.Length) {
			return sc.countError("data_flow", streamError(id, ErrCodeFlowControl))
		}
		// Deduct the flow control from inflow, since we're
		// going to immediately add it back in
		// sendWindowUpdate, which also schedules sending the
		// frames.
		sc.inflow.take(int32(f.Length))
		sc.sendWindowUpdate(nil, int(f.Length)) // conn-level

		if st != nil && st.resetQueued {
			// Already have a stream error in flight. Don't send another.
			return nil
		}
		return sc.countError("closed", streamError(id, ErrCodeStreamClosed))
	}
	if st.body == nil {
		panic("internal error: should have a body in this state")
	}

	// Sender sending more than they'd declared?
	if st.declBodyBytes != -1 && st.bodyBytes+int64(len(data)) > st.declBodyBytes {
<<<<<<< HEAD
=======
		if sc.inflow.available() < int32(f.Length) {
			return sc.countError("data_flow", streamError(id, ErrCodeFlowControl))
		}
		sc.inflow.take(int32(f.Length))
		sc.sendWindowUpdate(nil, int(f.Length)) // conn-level

>>>>>>> 3b2e3db9
		st.body.CloseWithError(fmt.Errorf("sender tried to send more than declared Content-Length of %d bytes", st.declBodyBytes))
		// RFC 7540, sec 8.1.2.6: A request or response is also malformed if the
		// value of a content-length header field does not equal the sum of the
		// DATA frame payload lengths that form the body.
		return sc.countError("send_too_much", streamError(id, ErrCodeProtocol))
	}
	if f.Length > 0 {
		// Check whether the client has flow control quota.
		if st.inflow.available() < int32(f.Length) {
			return sc.countError("flow_on_data_length", streamError(id, ErrCodeFlowControl))
		}
		st.inflow.take(int32(f.Length))

		if len(data) > 0 {
			wrote, err := st.body.Write(data)
			if err != nil {
				sc.sendWindowUpdate(nil, int(f.Length)-wrote)
				return sc.countError("body_write_err", streamError(id, ErrCodeStreamClosed))
			}
			if wrote != len(data) {
				panic("internal error: bad Writer")
			}
			st.bodyBytes += int64(len(data))
		}

		// Return any padded flow control now, since we won't
		// refund it later on body reads.
		if pad := int32(f.Length) - int32(len(data)); pad > 0 {
			sc.sendWindowUpdate32(nil, pad)
			sc.sendWindowUpdate32(st, pad)
		}
	}
	if f.StreamEnded() {
		st.endStream()
	}
	return nil
}

func (sc *serverConn) processGoAway(f *GoAwayFrame) error {
	sc.serveG.check()
	if f.ErrCode != ErrCodeNo {
		sc.logf("http2: received GOAWAY %+v, starting graceful shutdown", f)
	} else {
		sc.vlogf("http2: received GOAWAY %+v, starting graceful shutdown", f)
	}
	sc.startGracefulShutdownInternal()
	// http://tools.ietf.org/html/rfc7540#section-6.8
	// We should not create any new streams, which means we should disable push.
	sc.pushEnabled = false
	return nil
}

// isPushed reports whether the stream is server-initiated.
func (st *stream) isPushed() bool {
	return st.id%2 == 0
}

// endStream closes a Request.Body's pipe. It is called when a DATA
// frame says a request body is over (or after trailers).
func (st *stream) endStream() {
	sc := st.sc
	sc.serveG.check()

	if st.declBodyBytes != -1 && st.declBodyBytes != st.bodyBytes {
		st.body.CloseWithError(fmt.Errorf("request declared a Content-Length of %d but only wrote %d bytes",
			st.declBodyBytes, st.bodyBytes))
	} else {
		st.body.closeWithErrorAndCode(io.EOF, st.copyTrailersToHandlerRequest)
		st.body.CloseWithError(io.EOF)
	}
	st.state = stateHalfClosedRemote
}

// copyTrailersToHandlerRequest is run in the Handler's goroutine in
// its Request.Body.Read just before it gets io.EOF.
func (st *stream) copyTrailersToHandlerRequest() {
	for k, vv := range st.trailer {
		if _, ok := st.reqTrailer[k]; ok {
			// Only copy it over it was pre-declared.
			st.reqTrailer[k] = vv
		}
	}
}

// onReadTimeout is run on its own goroutine (from time.AfterFunc)
// when the stream's ReadTimeout has fired.
func (st *stream) onReadTimeout() {
	// Wrap the ErrDeadlineExceeded to avoid callers depending on us
	// returning the bare error.
	st.body.CloseWithError(fmt.Errorf("%w", os.ErrDeadlineExceeded))
}

// onWriteTimeout is run on its own goroutine (from time.AfterFunc)
// when the stream's WriteTimeout has fired.
func (st *stream) onWriteTimeout() {
	st.sc.writeFrameFromHandler(FrameWriteRequest{write: StreamError{
		StreamID: st.id,
		Code:     ErrCodeInternal,
		Cause:    os.ErrDeadlineExceeded,
	}})
}

func (sc *serverConn) processHeaders(f *MetaHeadersFrame) error {
	sc.serveG.check()
	id := f.StreamID
	if sc.inGoAway {
		// Ignore.
		return nil
	}
	// http://tools.ietf.org/html/rfc7540#section-5.1.1
	// Streams initiated by a client MUST use odd-numbered stream
	// identifiers. [...] An endpoint that receives an unexpected
	// stream identifier MUST respond with a connection error
	// (Section 5.4.1) of type PROTOCOL_ERROR.
	if id%2 != 1 {
		return sc.countError("headers_even", ConnectionError(ErrCodeProtocol))
	}
	// A HEADERS frame can be used to create a new stream or
	// send a trailer for an open one. If we already have a stream
	// open, let it process its own HEADERS frame (trailers at this
	// point, if it's valid).
	if st := sc.streams[f.StreamID]; st != nil {
		if st.resetQueued {
			// We're sending RST_STREAM to close the stream, so don't bother
			// processing this frame.
			return nil
		}
		// RFC 7540, sec 5.1: If an endpoint receives additional frames, other than
		// WINDOW_UPDATE, PRIORITY, or RST_STREAM, for a stream that is in
		// this state, it MUST respond with a stream error (Section 5.4.2) of
		// type STREAM_CLOSED.
		if st.state == stateHalfClosedRemote {
			return sc.countError("headers_half_closed", streamError(id, ErrCodeStreamClosed))
		}
		return st.processTrailerHeaders(f)
	}

	// [...] The identifier of a newly established stream MUST be
	// numerically greater than all streams that the initiating
	// endpoint has opened or reserved. [...]  An endpoint that
	// receives an unexpected stream identifier MUST respond with
	// a connection error (Section 5.4.1) of type PROTOCOL_ERROR.
	if id <= sc.maxClientStreamID {
		return sc.countError("stream_went_down", ConnectionError(ErrCodeProtocol))
	}
	sc.maxClientStreamID = id

	if sc.idleTimer != nil {
		sc.idleTimer.Stop()
	}

	// http://tools.ietf.org/html/rfc7540#section-5.1.2
	// [...] Endpoints MUST NOT exceed the limit set by their peer. An
	// endpoint that receives a HEADERS frame that causes their
	// advertised concurrent stream limit to be exceeded MUST treat
	// this as a stream error (Section 5.4.2) of type PROTOCOL_ERROR
	// or REFUSED_STREAM.
	if sc.curClientStreams+1 > sc.advMaxStreams {
		if sc.unackedSettings == 0 {
			// They should know better.
			return sc.countError("over_max_streams", streamError(id, ErrCodeProtocol))
		}
		// Assume it's a network race, where they just haven't
		// received our last SETTINGS update. But actually
		// this can't happen yet, because we don't yet provide
		// a way for users to adjust server parameters at
		// runtime.
		return sc.countError("over_max_streams_race", streamError(id, ErrCodeRefusedStream))
	}

	initialState := stateOpen
	if f.StreamEnded() {
		initialState = stateHalfClosedRemote
	}
	st := sc.newStream(id, 0, initialState)

	if f.HasPriority() {
		if err := sc.checkPriority(f.StreamID, f.Priority); err != nil {
			return err
		}
		sc.writeSched.AdjustStream(st.id, f.Priority)
	}

	rw, req, err := sc.newWriterAndRequest(st, f)
	if err != nil {
		return err
	}
	st.reqTrailer = req.Trailer
	if st.reqTrailer != nil {
		st.trailer = make(http.Header)
	}
	st.body = req.Body.(*requestBody).pipe // may be nil
	st.declBodyBytes = req.ContentLength

	handler := sc.handler.ServeHTTP
	if f.Truncated {
		// Their header list was too long. Send a 431 error.
		handler = handleHeaderListTooLong
	} else if err := checkValidHTTP2RequestHeaders(req.Header); err != nil {
		handler = new400Handler(err)
	}

	// The net/http package sets the read deadline from the
	// http.Server.ReadTimeout during the TLS handshake, but then
	// passes the connection off to us with the deadline already
	// set. Disarm it here after the request headers are read,
	// similar to how the http1 server works. Here it's
	// technically more like the http1 Server's ReadHeaderTimeout
	// (in Go 1.8), though. That's a more sane option anyway.
	if sc.hs.ReadTimeout != 0 {
		sc.conn.SetReadDeadline(time.Time{})
		if st.body != nil {
			st.readDeadline = time.AfterFunc(sc.hs.ReadTimeout, st.onReadTimeout)
		}
	}

	go sc.runHandler(rw, req, handler)
	return nil
}

func (sc *serverConn) upgradeRequest(req *http.Request) {
	sc.serveG.check()
	id := uint32(1)
	sc.maxClientStreamID = id
	st := sc.newStream(id, 0, stateHalfClosedRemote)
	st.reqTrailer = req.Trailer
	if st.reqTrailer != nil {
		st.trailer = make(http.Header)
	}
	rw := sc.newResponseWriter(st, req)

	// Disable any read deadline set by the net/http package
	// prior to the upgrade.
	if sc.hs.ReadTimeout != 0 {
		sc.conn.SetReadDeadline(time.Time{})
	}

	go sc.runHandler(rw, req, sc.handler.ServeHTTP)
}

func (st *stream) processTrailerHeaders(f *MetaHeadersFrame) error {
	sc := st.sc
	sc.serveG.check()
	if st.gotTrailerHeader {
		return sc.countError("dup_trailers", ConnectionError(ErrCodeProtocol))
	}
	st.gotTrailerHeader = true
	if !f.StreamEnded() {
		return sc.countError("trailers_not_ended", streamError(st.id, ErrCodeProtocol))
	}

	if len(f.PseudoFields()) > 0 {
		return sc.countError("trailers_pseudo", streamError(st.id, ErrCodeProtocol))
	}
	if st.trailer != nil {
		for _, hf := range f.RegularFields() {
			key := sc.canonicalHeader(hf.Name)
			if !httpguts.ValidTrailerHeader(key) {
				// TODO: send more details to the peer somehow. But http2 has
				// no way to send debug data at a stream level. Discuss with
				// HTTP folk.
				return sc.countError("trailers_bogus", streamError(st.id, ErrCodeProtocol))
			}
			st.trailer[key] = append(st.trailer[key], hf.Value)
		}
	}
	st.endStream()
	return nil
}

func (sc *serverConn) checkPriority(streamID uint32, p PriorityParam) error {
	if streamID == p.StreamDep {
		// Section 5.3.1: "A stream cannot depend on itself. An endpoint MUST treat
		// this as a stream error (Section 5.4.2) of type PROTOCOL_ERROR."
		// Section 5.3.3 says that a stream can depend on one of its dependencies,
		// so it's only self-dependencies that are forbidden.
		return sc.countError("priority", streamError(streamID, ErrCodeProtocol))
	}
	return nil
}

func (sc *serverConn) processPriority(f *PriorityFrame) error {
	if sc.inGoAway {
		return nil
	}
	if err := sc.checkPriority(f.StreamID, f.PriorityParam); err != nil {
		return err
	}
	sc.writeSched.AdjustStream(f.StreamID, f.PriorityParam)
	return nil
}

func (sc *serverConn) newStream(id, pusherID uint32, state streamState) *stream {
	sc.serveG.check()
	if id == 0 {
		panic("internal error: cannot create stream with id 0")
	}

	ctx, cancelCtx := context.WithCancel(sc.baseCtx)
	st := &stream{
		sc:        sc,
		id:        id,
		state:     state,
		ctx:       ctx,
		cancelCtx: cancelCtx,
	}
	st.cw.Init()
	st.flow.conn = &sc.flow // link to conn-level counter
	st.flow.add(sc.initialStreamSendWindowSize)
	st.inflow.conn = &sc.inflow // link to conn-level counter
	st.inflow.add(sc.srv.initialStreamRecvWindowSize())
	if sc.hs.WriteTimeout != 0 {
		st.writeDeadline = time.AfterFunc(sc.hs.WriteTimeout, st.onWriteTimeout)
	}

	sc.streams[id] = st
	sc.writeSched.OpenStream(st.id, OpenStreamOptions{PusherID: pusherID})
	if st.isPushed() {
		sc.curPushedStreams++
	} else {
		sc.curClientStreams++
	}
	if sc.curOpenStreams() == 1 {
		sc.setConnState(http.StateActive)
	}

	return st
}

func (sc *serverConn) newWriterAndRequest(st *stream, f *MetaHeadersFrame) (*responseWriter, *http.Request, error) {
	sc.serveG.check()

	rp := requestParam{
		method:    f.PseudoValue("method"),
		scheme:    f.PseudoValue("scheme"),
		authority: f.PseudoValue("authority"),
		path:      f.PseudoValue("path"),
	}

	isConnect := rp.method == "CONNECT"
	if isConnect {
		if rp.path != "" || rp.scheme != "" || rp.authority == "" {
			return nil, nil, sc.countError("bad_connect", streamError(f.StreamID, ErrCodeProtocol))
		}
	} else if rp.method == "" || rp.path == "" || (rp.scheme != "https" && rp.scheme != "http") {
		// See 8.1.2.6 Malformed Requests and Responses:
		//
		// Malformed requests or responses that are detected
		// MUST be treated as a stream error (Section 5.4.2)
		// of type PROTOCOL_ERROR."
		//
		// 8.1.2.3 Request Pseudo-Header Fields
		// "All HTTP/2 requests MUST include exactly one valid
		// value for the :method, :scheme, and :path
		// pseudo-header fields"
		return nil, nil, sc.countError("bad_path_method", streamError(f.StreamID, ErrCodeProtocol))
	}

	bodyOpen := !f.StreamEnded()
	if rp.method == "HEAD" && bodyOpen {
		// HEAD requests can't have bodies
		return nil, nil, sc.countError("head_body", streamError(f.StreamID, ErrCodeProtocol))
	}

	rp.header = make(http.Header)
	for _, hf := range f.RegularFields() {
		rp.header.Add(sc.canonicalHeader(hf.Name), hf.Value)
	}
	if rp.authority == "" {
		rp.authority = rp.header.Get("Host")
	}

	rw, req, err := sc.newWriterAndRequestNoBody(st, rp)
	if err != nil {
		return nil, nil, err
	}
	if bodyOpen {
		if vv, ok := rp.header["Content-Length"]; ok {
			if cl, err := strconv.ParseUint(vv[0], 10, 63); err == nil {
				req.ContentLength = int64(cl)
			} else {
				req.ContentLength = 0
			}
		} else {
			req.ContentLength = -1
		}
		req.Body.(*requestBody).pipe = &pipe{
			b: &dataBuffer{expected: req.ContentLength},
		}
	}
	return rw, req, nil
}

type requestParam struct {
	method                  string
	scheme, authority, path string
	header                  http.Header
}

func (sc *serverConn) newWriterAndRequestNoBody(st *stream, rp requestParam) (*responseWriter, *http.Request, error) {
	sc.serveG.check()

	var tlsState *tls.ConnectionState // nil if not scheme https
	if rp.scheme == "https" {
		tlsState = sc.tlsState
	}

	needsContinue := rp.header.Get("Expect") == "100-continue"
	if needsContinue {
		rp.header.Del("Expect")
	}
	// Merge Cookie headers into one "; "-delimited value.
	if cookies := rp.header["Cookie"]; len(cookies) > 1 {
		rp.header.Set("Cookie", strings.Join(cookies, "; "))
	}

	// Setup Trailers
	var trailer http.Header
	for _, v := range rp.header["Trailer"] {
		for _, key := range strings.Split(v, ",") {
			key = http.CanonicalHeaderKey(textproto.TrimString(key))
			switch key {
			case "Transfer-Encoding", "Trailer", "Content-Length":
				// Bogus. (copy of http1 rules)
				// Ignore.
			default:
				if trailer == nil {
					trailer = make(http.Header)
				}
				trailer[key] = nil
			}
		}
	}
	delete(rp.header, "Trailer")

	var url_ *url.URL
	var requestURI string
	if rp.method == "CONNECT" {
		url_ = &url.URL{Host: rp.authority}
		requestURI = rp.authority // mimic HTTP/1 server behavior
	} else {
		var err error
		url_, err = url.ParseRequestURI(rp.path)
		if err != nil {
			return nil, nil, sc.countError("bad_path", streamError(st.id, ErrCodeProtocol))
		}
		requestURI = rp.path
	}

	body := &requestBody{
		conn:          sc,
		stream:        st,
		needsContinue: needsContinue,
	}
	req := &http.Request{
		Method:     rp.method,
		URL:        url_,
		RemoteAddr: sc.remoteAddrStr,
		Header:     rp.header,
		RequestURI: requestURI,
		Proto:      "HTTP/2.0",
		ProtoMajor: 2,
		ProtoMinor: 0,
		TLS:        tlsState,
		Host:       rp.authority,
		Body:       body,
		Trailer:    trailer,
	}
	req = req.WithContext(st.ctx)

	rw := sc.newResponseWriter(st, req)
	return rw, req, nil
}

func (sc *serverConn) newResponseWriter(st *stream, req *http.Request) *responseWriter {
	rws := responseWriterStatePool.Get().(*responseWriterState)
	bwSave := rws.bw
	*rws = responseWriterState{} // zero all the fields
	rws.conn = sc
	rws.bw = bwSave
	rws.bw.Reset(chunkWriter{rws})
	rws.stream = st
	rws.req = req
	return &responseWriter{rws: rws}
}

// Run on its own goroutine.
func (sc *serverConn) runHandler(rw *responseWriter, req *http.Request, handler func(http.ResponseWriter, *http.Request)) {
	didPanic := true
	defer func() {
		rw.rws.stream.cancelCtx()
		if didPanic {
			e := recover()
			sc.writeFrameFromHandler(FrameWriteRequest{
				write:  handlerPanicRST{rw.rws.stream.id},
				stream: rw.rws.stream,
			})
			// Same as net/http:
			if e != nil && e != http.ErrAbortHandler {
				const size = 64 << 10
				buf := make([]byte, size)
				buf = buf[:runtime.Stack(buf, false)]
				sc.logf("http2: panic serving %v: %v\n%s", sc.conn.RemoteAddr(), e, buf)
			}
			return
		}
		rw.handlerDone()
	}()
	handler(rw, req)
	didPanic = false
}

func handleHeaderListTooLong(w http.ResponseWriter, r *http.Request) {
	// 10.5.1 Limits on Header Block Size:
	// .. "A server that receives a larger header block than it is
	// willing to handle can send an HTTP 431 (Request Header Fields Too
	// Large) status code"
	const statusRequestHeaderFieldsTooLarge = 431 // only in Go 1.6+
	w.WriteHeader(statusRequestHeaderFieldsTooLarge)
	io.WriteString(w, "<h1>HTTP Error 431</h1><p>Request Header Field(s) Too Large</p>")
}

// called from handler goroutines.
// h may be nil.
func (sc *serverConn) writeHeaders(st *stream, headerData *writeResHeaders) error {
	sc.serveG.checkNotOn() // NOT on
	var errc chan error
	if headerData.h != nil {
		// If there's a header map (which we don't own), so we have to block on
		// waiting for this frame to be written, so an http.Flush mid-handler
		// writes out the correct value of keys, before a handler later potentially
		// mutates it.
		errc = errChanPool.Get().(chan error)
	}
	if err := sc.writeFrameFromHandler(FrameWriteRequest{
		write:  headerData,
		stream: st,
		done:   errc,
	}); err != nil {
		return err
	}
	if errc != nil {
		select {
		case err := <-errc:
			errChanPool.Put(errc)
			return err
		case <-sc.doneServing:
			return errClientDisconnected
		case <-st.cw:
			return errStreamClosed
		}
	}
	return nil
}

// called from handler goroutines.
func (sc *serverConn) write100ContinueHeaders(st *stream) {
	sc.writeFrameFromHandler(FrameWriteRequest{
		write:  write100ContinueHeadersFrame{st.id},
		stream: st,
	})
}

// A bodyReadMsg tells the server loop that the http.Handler read n
// bytes of the DATA from the client on the given stream.
type bodyReadMsg struct {
	st *stream
	n  int
}

// called from handler goroutines.
// Notes that the handler for the given stream ID read n bytes of its body
// and schedules flow control tokens to be sent.
func (sc *serverConn) noteBodyReadFromHandler(st *stream, n int, err error) {
	sc.serveG.checkNotOn() // NOT on
	if n > 0 {
		select {
		case sc.bodyReadCh <- bodyReadMsg{st, n}:
		case <-sc.doneServing:
		}
	}
}

func (sc *serverConn) noteBodyRead(st *stream, n int) {
	sc.serveG.check()
	sc.sendWindowUpdate(nil, n) // conn-level
	if st.state != stateHalfClosedRemote && st.state != stateClosed {
		// Don't send this WINDOW_UPDATE if the stream is closed
		// remotely.
		sc.sendWindowUpdate(st, n)
	}
}

// st may be nil for conn-level
func (sc *serverConn) sendWindowUpdate(st *stream, n int) {
	sc.serveG.check()
	// "The legal range for the increment to the flow control
	// window is 1 to 2^31-1 (2,147,483,647) octets."
	// A Go Read call on 64-bit machines could in theory read
	// a larger Read than this. Very unlikely, but we handle it here
	// rather than elsewhere for now.
	const maxUint31 = 1<<31 - 1
	for n > maxUint31 {
		sc.sendWindowUpdate32(st, maxUint31)
		n -= maxUint31
	}
	sc.sendWindowUpdate32(st, int32(n))
}

// st may be nil for conn-level
func (sc *serverConn) sendWindowUpdate32(st *stream, n int32) {
	sc.serveG.check()
	if n == 0 {
		return
	}
	if n < 0 {
		panic("negative update")
	}
	var streamID uint32
	if st != nil {
		streamID = st.id
	}
	sc.writeFrame(FrameWriteRequest{
		write:  writeWindowUpdate{streamID: streamID, n: uint32(n)},
		stream: st,
	})
	var ok bool
	if st == nil {
		ok = sc.inflow.add(n)
	} else {
		ok = st.inflow.add(n)
	}
	if !ok {
		panic("internal error; sent too many window updates without decrements?")
	}
}

// requestBody is the Handler's Request.Body type.
// Read and Close may be called concurrently.
type requestBody struct {
	_             incomparable
	stream        *stream
	conn          *serverConn
	closeOnce     sync.Once // for use by Close only
	sawEOF        bool      // for use by Read only
	pipe          *pipe     // non-nil if we have a HTTP entity message body
	needsContinue bool      // need to send a 100-continue
}

func (b *requestBody) Close() error {
	b.closeOnce.Do(func() {
		if b.pipe != nil {
			b.pipe.BreakWithError(errClosedBody)
		}
	})
	return nil
}

func (b *requestBody) Read(p []byte) (n int, err error) {
	if b.needsContinue {
		b.needsContinue = false
		b.conn.write100ContinueHeaders(b.stream)
	}
	if b.pipe == nil || b.sawEOF {
		return 0, io.EOF
	}
	n, err = b.pipe.Read(p)
	if err == io.EOF {
		b.sawEOF = true
	}
	if b.conn == nil && inTests {
		return
	}
	b.conn.noteBodyReadFromHandler(b.stream, n, err)
	return
}

// responseWriter is the http.ResponseWriter implementation. It's
// intentionally small (1 pointer wide) to minimize garbage. The
// responseWriterState pointer inside is zeroed at the end of a
// request (in handlerDone) and calls on the responseWriter thereafter
// simply crash (caller's mistake), but the much larger responseWriterState
// and buffers are reused between multiple requests.
type responseWriter struct {
	rws *responseWriterState
}

// Optional http.ResponseWriter interfaces implemented.
var (
	_ http.CloseNotifier = (*responseWriter)(nil)
	_ http.Flusher       = (*responseWriter)(nil)
	_ stringWriter       = (*responseWriter)(nil)
)

type responseWriterState struct {
	// immutable within a request:
	stream *stream
	req    *http.Request
	conn   *serverConn

	// TODO: adjust buffer writing sizes based on server config, frame size updates from peer, etc
	bw *bufio.Writer // writing to a chunkWriter{this *responseWriterState}

	// mutated by http.Handler goroutine:
	handlerHeader http.Header // nil until called
	snapHeader    http.Header // snapshot of handlerHeader at WriteHeader time
	trailers      []string    // set in writeChunk
	status        int         // status code passed to WriteHeader
	wroteHeader   bool        // WriteHeader called (explicitly or implicitly). Not necessarily sent to user yet.
	sentHeader    bool        // have we sent the header frame?
	handlerDone   bool        // handler has finished
	dirty         bool        // a Write failed; don't reuse this responseWriterState

	sentContentLen int64 // non-zero if handler set a Content-Length header
	wroteBytes     int64

	closeNotifierMu sync.Mutex // guards closeNotifierCh
	closeNotifierCh chan bool  // nil until first used
}

type chunkWriter struct{ rws *responseWriterState }

func (cw chunkWriter) Write(p []byte) (n int, err error) {
	n, err = cw.rws.writeChunk(p)
	if err == errStreamClosed {
		// If writing failed because the stream has been closed,
		// return the reason it was closed.
		err = cw.rws.stream.closeErr
	}
	return n, err
}

func (rws *responseWriterState) hasTrailers() bool { return len(rws.trailers) > 0 }

func (rws *responseWriterState) hasNonemptyTrailers() bool {
	for _, trailer := range rws.trailers {
		if _, ok := rws.handlerHeader[trailer]; ok {
			return true
		}
	}
	return false
}

// declareTrailer is called for each Trailer header when the
// response header is written. It notes that a header will need to be
// written in the trailers at the end of the response.
func (rws *responseWriterState) declareTrailer(k string) {
	k = http.CanonicalHeaderKey(k)
	if !httpguts.ValidTrailerHeader(k) {
		// Forbidden by RFC 7230, section 4.1.2.
		rws.conn.logf("ignoring invalid trailer %q", k)
		return
	}
	if !strSliceContains(rws.trailers, k) {
		rws.trailers = append(rws.trailers, k)
	}
}

// writeChunk writes chunks from the bufio.Writer. But because
// bufio.Writer may bypass its chunking, sometimes p may be
// arbitrarily large.
//
// writeChunk is also responsible (on the first chunk) for sending the
// HEADER response.
func (rws *responseWriterState) writeChunk(p []byte) (n int, err error) {
	if !rws.wroteHeader {
		rws.writeHeader(200)
	}

	isHeadResp := rws.req.Method == "HEAD"
	if !rws.sentHeader {
		rws.sentHeader = true
		var ctype, clen string
		if clen = rws.snapHeader.Get("Content-Length"); clen != "" {
			rws.snapHeader.Del("Content-Length")
			if cl, err := strconv.ParseUint(clen, 10, 63); err == nil {
				rws.sentContentLen = int64(cl)
			} else {
				clen = ""
			}
		}
		if clen == "" && rws.handlerDone && bodyAllowedForStatus(rws.status) && (len(p) > 0 || !isHeadResp) {
			clen = strconv.Itoa(len(p))
		}
		_, hasContentType := rws.snapHeader["Content-Type"]
		// If the Content-Encoding is non-blank, we shouldn't
		// sniff the body. See Issue golang.org/issue/31753.
		ce := rws.snapHeader.Get("Content-Encoding")
		hasCE := len(ce) > 0
		if !hasCE && !hasContentType && bodyAllowedForStatus(rws.status) && len(p) > 0 {
			ctype = http.DetectContentType(p)
		}
		var date string
		if _, ok := rws.snapHeader["Date"]; !ok {
			// TODO(bradfitz): be faster here, like net/http? measure.
			date = time.Now().UTC().Format(http.TimeFormat)
		}

		for _, v := range rws.snapHeader["Trailer"] {
			foreachHeaderElement(v, rws.declareTrailer)
		}

		// "Connection" headers aren't allowed in HTTP/2 (RFC 7540, 8.1.2.2),
		// but respect "Connection" == "close" to mean sending a GOAWAY and tearing
		// down the TCP connection when idle, like we do for HTTP/1.
		// TODO: remove more Connection-specific header fields here, in addition
		// to "Connection".
		if _, ok := rws.snapHeader["Connection"]; ok {
			v := rws.snapHeader.Get("Connection")
			delete(rws.snapHeader, "Connection")
			if v == "close" {
				rws.conn.startGracefulShutdown()
			}
		}

		endStream := (rws.handlerDone && !rws.hasTrailers() && len(p) == 0) || isHeadResp
		err = rws.conn.writeHeaders(rws.stream, &writeResHeaders{
			streamID:      rws.stream.id,
			httpResCode:   rws.status,
			h:             rws.snapHeader,
			endStream:     endStream,
			contentType:   ctype,
			contentLength: clen,
			date:          date,
		})
		if err != nil {
			rws.dirty = true
			return 0, err
		}
		if endStream {
			return 0, nil
		}
	}
	if isHeadResp {
		return len(p), nil
	}
	if len(p) == 0 && !rws.handlerDone {
		return 0, nil
	}

	if rws.handlerDone {
		rws.promoteUndeclaredTrailers()
	}

	// only send trailers if they have actually been defined by the
	// server handler.
	hasNonemptyTrailers := rws.hasNonemptyTrailers()
	endStream := rws.handlerDone && !hasNonemptyTrailers
	if len(p) > 0 || endStream {
		// only send a 0 byte DATA frame if we're ending the stream.
		if err := rws.conn.writeDataFromHandler(rws.stream, p, endStream); err != nil {
			rws.dirty = true
			return 0, err
		}
	}

	if rws.handlerDone && hasNonemptyTrailers {
		err = rws.conn.writeHeaders(rws.stream, &writeResHeaders{
			streamID:  rws.stream.id,
			h:         rws.handlerHeader,
			trailers:  rws.trailers,
			endStream: true,
		})
		if err != nil {
			rws.dirty = true
		}
		return len(p), err
	}
	return len(p), nil
}

// TrailerPrefix is a magic prefix for ResponseWriter.Header map keys
// that, if present, signals that the map entry is actually for
// the response trailers, and not the response headers. The prefix
// is stripped after the ServeHTTP call finishes and the values are
// sent in the trailers.
//
// This mechanism is intended only for trailers that are not known
// prior to the headers being written. If the set of trailers is fixed
// or known before the header is written, the normal Go trailers mechanism
// is preferred:
//
//	https://golang.org/pkg/net/http/#ResponseWriter
//	https://golang.org/pkg/net/http/#example_ResponseWriter_trailers
const TrailerPrefix = "Trailer:"

// promoteUndeclaredTrailers permits http.Handlers to set trailers
// after the header has already been flushed. Because the Go
// ResponseWriter interface has no way to set Trailers (only the
// Header), and because we didn't want to expand the ResponseWriter
// interface, and because nobody used trailers, and because RFC 7230
// says you SHOULD (but not must) predeclare any trailers in the
// header, the official ResponseWriter rules said trailers in Go must
// be predeclared, and then we reuse the same ResponseWriter.Header()
// map to mean both Headers and Trailers. When it's time to write the
// Trailers, we pick out the fields of Headers that were declared as
// trailers. That worked for a while, until we found the first major
// user of Trailers in the wild: gRPC (using them only over http2),
// and gRPC libraries permit setting trailers mid-stream without
// predeclaring them. So: change of plans. We still permit the old
// way, but we also permit this hack: if a Header() key begins with
// "Trailer:", the suffix of that key is a Trailer. Because ':' is an
// invalid token byte anyway, there is no ambiguity. (And it's already
// filtered out) It's mildly hacky, but not terrible.
//
// This method runs after the Handler is done and promotes any Header
// fields to be trailers.
func (rws *responseWriterState) promoteUndeclaredTrailers() {
	for k, vv := range rws.handlerHeader {
		if !strings.HasPrefix(k, TrailerPrefix) {
			continue
		}
		trailerKey := strings.TrimPrefix(k, TrailerPrefix)
		rws.declareTrailer(trailerKey)
		rws.handlerHeader[http.CanonicalHeaderKey(trailerKey)] = vv
	}

	if len(rws.trailers) > 1 {
		sorter := sorterPool.Get().(*sorter)
		sorter.SortStrings(rws.trailers)
		sorterPool.Put(sorter)
	}
}

func (w *responseWriter) SetReadDeadline(deadline time.Time) error {
	st := w.rws.stream
	if !deadline.IsZero() && deadline.Before(time.Now()) {
		// If we're setting a deadline in the past, reset the stream immediately
		// so writes after SetWriteDeadline returns will fail.
		st.onReadTimeout()
		return nil
	}
	w.rws.conn.sendServeMsg(func(sc *serverConn) {
		if st.readDeadline != nil {
			if !st.readDeadline.Stop() {
				// Deadline already exceeded, or stream has been closed.
				return
			}
		}
		if deadline.IsZero() {
			st.readDeadline = nil
		} else if st.readDeadline == nil {
			st.readDeadline = time.AfterFunc(deadline.Sub(time.Now()), st.onReadTimeout)
		} else {
			st.readDeadline.Reset(deadline.Sub(time.Now()))
		}
	})
	return nil
}

func (w *responseWriter) SetWriteDeadline(deadline time.Time) error {
	st := w.rws.stream
	if !deadline.IsZero() && deadline.Before(time.Now()) {
		// If we're setting a deadline in the past, reset the stream immediately
		// so writes after SetWriteDeadline returns will fail.
		st.onWriteTimeout()
		return nil
	}
	w.rws.conn.sendServeMsg(func(sc *serverConn) {
		if st.writeDeadline != nil {
			if !st.writeDeadline.Stop() {
				// Deadline already exceeded, or stream has been closed.
				return
			}
		}
		if deadline.IsZero() {
			st.writeDeadline = nil
		} else if st.writeDeadline == nil {
			st.writeDeadline = time.AfterFunc(deadline.Sub(time.Now()), st.onWriteTimeout)
		} else {
			st.writeDeadline.Reset(deadline.Sub(time.Now()))
		}
	})
	return nil
}

func (w *responseWriter) Flush() {
	w.FlushError()
}

func (w *responseWriter) FlushError() error {
	rws := w.rws
	if rws == nil {
		panic("Header called after Handler finished")
	}
	var err error
	if rws.bw.Buffered() > 0 {
		err = rws.bw.Flush()
	} else {
		// The bufio.Writer won't call chunkWriter.Write
		// (writeChunk with zero bytes, so we have to do it
		// ourselves to force the HTTP response header and/or
		// final DATA frame (with END_STREAM) to be sent.
		_, err = chunkWriter{rws}.Write(nil)
		if err == nil {
			select {
			case <-rws.stream.cw:
				err = rws.stream.closeErr
			default:
			}
		}
	}
	return err
}

func (w *responseWriter) CloseNotify() <-chan bool {
	rws := w.rws
	if rws == nil {
		panic("CloseNotify called after Handler finished")
	}
	rws.closeNotifierMu.Lock()
	ch := rws.closeNotifierCh
	if ch == nil {
		ch = make(chan bool, 1)
		rws.closeNotifierCh = ch
		cw := rws.stream.cw
		go func() {
			cw.Wait() // wait for close
			ch <- true
		}()
	}
	rws.closeNotifierMu.Unlock()
	return ch
}

func (w *responseWriter) Header() http.Header {
	rws := w.rws
	if rws == nil {
		panic("Header called after Handler finished")
	}
	if rws.handlerHeader == nil {
		rws.handlerHeader = make(http.Header)
	}
	return rws.handlerHeader
}

// checkWriteHeaderCode is a copy of net/http's checkWriteHeaderCode.
func checkWriteHeaderCode(code int) {
	// Issue 22880: require valid WriteHeader status codes.
	// For now we only enforce that it's three digits.
	// In the future we might block things over 599 (600 and above aren't defined
	// at http://httpwg.org/specs/rfc7231.html#status.codes).
	// But for now any three digits.
	//
	// We used to send "HTTP/1.1 000 0" on the wire in responses but there's
	// no equivalent bogus thing we can realistically send in HTTP/2,
	// so we'll consistently panic instead and help people find their bugs
	// early. (We can't return an error from WriteHeader even if we wanted to.)
	if code < 100 || code > 999 {
		panic(fmt.Sprintf("invalid WriteHeader code %v", code))
	}
}

func (w *responseWriter) WriteHeader(code int) {
	rws := w.rws
	if rws == nil {
		panic("WriteHeader called after Handler finished")
	}
	rws.writeHeader(code)
}

func (rws *responseWriterState) writeHeader(code int) {
	if rws.wroteHeader {
		return
	}

	checkWriteHeaderCode(code)

	// Handle informational headers
	if code >= 100 && code <= 199 {
		// Per RFC 8297 we must not clear the current header map
		h := rws.handlerHeader

		_, cl := h["Content-Length"]
		_, te := h["Transfer-Encoding"]
		if cl || te {
			h = h.Clone()
			h.Del("Content-Length")
			h.Del("Transfer-Encoding")
		}

		if rws.conn.writeHeaders(rws.stream, &writeResHeaders{
			streamID:    rws.stream.id,
			httpResCode: code,
			h:           h,
			endStream:   rws.handlerDone && !rws.hasTrailers(),
		}) != nil {
			rws.dirty = true
		}

		return
	}

	rws.wroteHeader = true
	rws.status = code
	if len(rws.handlerHeader) > 0 {
		rws.snapHeader = cloneHeader(rws.handlerHeader)
	}
}

func cloneHeader(h http.Header) http.Header {
	h2 := make(http.Header, len(h))
	for k, vv := range h {
		vv2 := make([]string, len(vv))
		copy(vv2, vv)
		h2[k] = vv2
	}
	return h2
}

// The Life Of A Write is like this:
//
// * Handler calls w.Write or w.WriteString ->
// * -> rws.bw (*bufio.Writer) ->
// * (Handler might call Flush)
// * -> chunkWriter{rws}
// * -> responseWriterState.writeChunk(p []byte)
// * -> responseWriterState.writeChunk (most of the magic; see comment there)
func (w *responseWriter) Write(p []byte) (n int, err error) {
	return w.write(len(p), p, "")
}

func (w *responseWriter) WriteString(s string) (n int, err error) {
	return w.write(len(s), nil, s)
}

// either dataB or dataS is non-zero.
func (w *responseWriter) write(lenData int, dataB []byte, dataS string) (n int, err error) {
	rws := w.rws
	if rws == nil {
		panic("Write called after Handler finished")
	}
	if !rws.wroteHeader {
		w.WriteHeader(200)
	}
	if !bodyAllowedForStatus(rws.status) {
		return 0, http.ErrBodyNotAllowed
	}
	rws.wroteBytes += int64(len(dataB)) + int64(len(dataS)) // only one can be set
	if rws.sentContentLen != 0 && rws.wroteBytes > rws.sentContentLen {
		// TODO: send a RST_STREAM
		return 0, errors.New("http2: handler wrote more than declared Content-Length")
	}

	if dataB != nil {
		return rws.bw.Write(dataB)
	} else {
		return rws.bw.WriteString(dataS)
	}
}

func (w *responseWriter) handlerDone() {
	rws := w.rws
	dirty := rws.dirty
	rws.handlerDone = true
	w.Flush()
	w.rws = nil
	if !dirty {
		// Only recycle the pool if all prior Write calls to
		// the serverConn goroutine completed successfully. If
		// they returned earlier due to resets from the peer
		// there might still be write goroutines outstanding
		// from the serverConn referencing the rws memory. See
		// issue 20704.
		responseWriterStatePool.Put(rws)
	}
}

// Push errors.
var (
	ErrRecursivePush    = errors.New("http2: recursive push not allowed")
	ErrPushLimitReached = errors.New("http2: push would exceed peer's SETTINGS_MAX_CONCURRENT_STREAMS")
)

var _ http.Pusher = (*responseWriter)(nil)

func (w *responseWriter) Push(target string, opts *http.PushOptions) error {
	st := w.rws.stream
	sc := st.sc
	sc.serveG.checkNotOn()

	// No recursive pushes: "PUSH_PROMISE frames MUST only be sent on a peer-initiated stream."
	// http://tools.ietf.org/html/rfc7540#section-6.6
	if st.isPushed() {
		return ErrRecursivePush
	}

	if opts == nil {
		opts = new(http.PushOptions)
	}

	// Default options.
	if opts.Method == "" {
		opts.Method = "GET"
	}
	if opts.Header == nil {
		opts.Header = http.Header{}
	}
	wantScheme := "http"
	if w.rws.req.TLS != nil {
		wantScheme = "https"
	}

	// Validate the request.
	u, err := url.Parse(target)
	if err != nil {
		return err
	}
	if u.Scheme == "" {
		if !strings.HasPrefix(target, "/") {
			return fmt.Errorf("target must be an absolute URL or an absolute path: %q", target)
		}
		u.Scheme = wantScheme
		u.Host = w.rws.req.Host
	} else {
		if u.Scheme != wantScheme {
			return fmt.Errorf("cannot push URL with scheme %q from request with scheme %q", u.Scheme, wantScheme)
		}
		if u.Host == "" {
			return errors.New("URL must have a host")
		}
	}
	for k := range opts.Header {
		if strings.HasPrefix(k, ":") {
			return fmt.Errorf("promised request headers cannot include pseudo header %q", k)
		}
		// These headers are meaningful only if the request has a body,
		// but PUSH_PROMISE requests cannot have a body.
		// http://tools.ietf.org/html/rfc7540#section-8.2
		// Also disallow Host, since the promised URL must be absolute.
		if asciiEqualFold(k, "content-length") ||
			asciiEqualFold(k, "content-encoding") ||
			asciiEqualFold(k, "trailer") ||
			asciiEqualFold(k, "te") ||
			asciiEqualFold(k, "expect") ||
			asciiEqualFold(k, "host") {
			return fmt.Errorf("promised request headers cannot include %q", k)
		}
	}
	if err := checkValidHTTP2RequestHeaders(opts.Header); err != nil {
		return err
	}

	// The RFC effectively limits promised requests to GET and HEAD:
	// "Promised requests MUST be cacheable [GET, HEAD, or POST], and MUST be safe [GET or HEAD]"
	// http://tools.ietf.org/html/rfc7540#section-8.2
	if opts.Method != "GET" && opts.Method != "HEAD" {
		return fmt.Errorf("method %q must be GET or HEAD", opts.Method)
	}

	msg := &startPushRequest{
		parent: st,
		method: opts.Method,
		url:    u,
		header: cloneHeader(opts.Header),
		done:   errChanPool.Get().(chan error),
	}

	select {
	case <-sc.doneServing:
		return errClientDisconnected
	case <-st.cw:
		return errStreamClosed
	case sc.serveMsgCh <- msg:
	}

	select {
	case <-sc.doneServing:
		return errClientDisconnected
	case <-st.cw:
		return errStreamClosed
	case err := <-msg.done:
		errChanPool.Put(msg.done)
		return err
	}
}

type startPushRequest struct {
	parent *stream
	method string
	url    *url.URL
	header http.Header
	done   chan error
}

func (sc *serverConn) startPush(msg *startPushRequest) {
	sc.serveG.check()

	// http://tools.ietf.org/html/rfc7540#section-6.6.
	// PUSH_PROMISE frames MUST only be sent on a peer-initiated stream that
	// is in either the "open" or "half-closed (remote)" state.
	if msg.parent.state != stateOpen && msg.parent.state != stateHalfClosedRemote {
		// responseWriter.Push checks that the stream is peer-initiated.
		msg.done <- errStreamClosed
		return
	}

	// http://tools.ietf.org/html/rfc7540#section-6.6.
	if !sc.pushEnabled {
		msg.done <- http.ErrNotSupported
		return
	}

	// PUSH_PROMISE frames must be sent in increasing order by stream ID, so
	// we allocate an ID for the promised stream lazily, when the PUSH_PROMISE
	// is written. Once the ID is allocated, we start the request handler.
	allocatePromisedID := func() (uint32, error) {
		sc.serveG.check()

		// Check this again, just in case. Technically, we might have received
		// an updated SETTINGS by the time we got around to writing this frame.
		if !sc.pushEnabled {
			return 0, http.ErrNotSupported
		}
		// http://tools.ietf.org/html/rfc7540#section-6.5.2.
		if sc.curPushedStreams+1 > sc.clientMaxStreams {
			return 0, ErrPushLimitReached
		}

		// http://tools.ietf.org/html/rfc7540#section-5.1.1.
		// Streams initiated by the server MUST use even-numbered identifiers.
		// A server that is unable to establish a new stream identifier can send a GOAWAY
		// frame so that the client is forced to open a new connection for new streams.
		if sc.maxPushPromiseID+2 >= 1<<31 {
			sc.startGracefulShutdownInternal()
			return 0, ErrPushLimitReached
		}
		sc.maxPushPromiseID += 2
		promisedID := sc.maxPushPromiseID

		// http://tools.ietf.org/html/rfc7540#section-8.2.
		// Strictly speaking, the new stream should start in "reserved (local)", then
		// transition to "half closed (remote)" after sending the initial HEADERS, but
		// we start in "half closed (remote)" for simplicity.
		// See further comments at the definition of stateHalfClosedRemote.
		promised := sc.newStream(promisedID, msg.parent.id, stateHalfClosedRemote)
		rw, req, err := sc.newWriterAndRequestNoBody(promised, requestParam{
			method:    msg.method,
			scheme:    msg.url.Scheme,
			authority: msg.url.Host,
			path:      msg.url.RequestURI(),
			header:    cloneHeader(msg.header), // clone since handler runs concurrently with writing the PUSH_PROMISE
		})
		if err != nil {
			// Should not happen, since we've already validated msg.url.
			panic(fmt.Sprintf("newWriterAndRequestNoBody(%+v): %v", msg.url, err))
		}

		go sc.runHandler(rw, req, sc.handler.ServeHTTP)
		return promisedID, nil
	}

	sc.writeFrame(FrameWriteRequest{
		write: &writePushPromise{
			streamID:           msg.parent.id,
			method:             msg.method,
			url:                msg.url,
			h:                  msg.header,
			allocatePromisedID: allocatePromisedID,
		},
		stream: msg.parent,
		done:   msg.done,
	})
}

// foreachHeaderElement splits v according to the "#rule" construction
// in RFC 7230 section 7 and calls fn for each non-empty element.
func foreachHeaderElement(v string, fn func(string)) {
	v = textproto.TrimString(v)
	if v == "" {
		return
	}
	if !strings.Contains(v, ",") {
		fn(v)
		return
	}
	for _, f := range strings.Split(v, ",") {
		if f = textproto.TrimString(f); f != "" {
			fn(f)
		}
	}
}

// From http://httpwg.org/specs/rfc7540.html#rfc.section.8.1.2.2
var connHeaders = []string{
	"Connection",
	"Keep-Alive",
	"Proxy-Connection",
	"Transfer-Encoding",
	"Upgrade",
}

// checkValidHTTP2RequestHeaders checks whether h is a valid HTTP/2 request,
// per RFC 7540 Section 8.1.2.2.
// The returned error is reported to users.
func checkValidHTTP2RequestHeaders(h http.Header) error {
	for _, k := range connHeaders {
		if _, ok := h[k]; ok {
			return fmt.Errorf("request header %q is not valid in HTTP/2", k)
		}
	}
	te := h["Te"]
	if len(te) > 0 && (len(te) > 1 || (te[0] != "trailers" && te[0] != "")) {
		return errors.New(`request header "TE" may only be "trailers" in HTTP/2`)
	}
	return nil
}

func new400Handler(err error) http.HandlerFunc {
	return func(w http.ResponseWriter, r *http.Request) {
		http.Error(w, err.Error(), http.StatusBadRequest)
	}
}

// h1ServerKeepAlivesDisabled reports whether hs has its keep-alives
// disabled. See comments on h1ServerShutdownChan above for why
// the code is written this way.
func h1ServerKeepAlivesDisabled(hs *http.Server) bool {
	var x interface{} = hs
	type I interface {
		doKeepAlives() bool
	}
	if hs, ok := x.(I); ok {
		return !hs.doKeepAlives()
	}
	return false
}

func (sc *serverConn) countError(name string, err error) error {
	if sc == nil || sc.srv == nil {
		return err
	}
	f := sc.srv.CountError
	if f == nil {
		return err
	}
	var typ string
	var code ErrCode
	switch e := err.(type) {
	case ConnectionError:
		typ = "conn"
		code = ErrCode(e)
	case StreamError:
		typ = "stream"
		code = ErrCode(e.Code)
	default:
		return err
	}
	codeStr := errCodeName[code]
	if codeStr == "" {
		codeStr = strconv.Itoa(int(code))
	}
	f(fmt.Sprintf("%s_%s_%s", typ, codeStr, name))
	return err
}<|MERGE_RESOLUTION|>--- conflicted
+++ resolved
@@ -98,19 +98,6 @@
 	// the HTTP/2 spec's recommendations.
 	MaxConcurrentStreams uint32
 
-	// MaxDecoderHeaderTableSize optionally specifies the http2
-	// SETTINGS_HEADER_TABLE_SIZE to send in the initial settings frame. It
-	// informs the remote endpoint of the maximum size of the header compression
-	// table used to decode header blocks, in octets. If zero, the default value
-	// of 4096 is used.
-	MaxDecoderHeaderTableSize uint32
-
-	// MaxEncoderHeaderTableSize optionally specifies an upper limit for the
-	// header compression table used for encoding request headers. Received
-	// SETTINGS_HEADER_TABLE_SIZE settings are capped at this limit. If zero,
-	// the default value of 4096 is used.
-	MaxEncoderHeaderTableSize uint32
-
 	// MaxReadFrameSize optionally specifies the largest frame
 	// this server is willing to read. A valid value is between
 	// 16k and 16M, inclusive. If zero or otherwise invalid, a
@@ -156,7 +143,7 @@
 }
 
 func (s *Server) initialConnRecvWindowSize() int32 {
-	if s.MaxUploadBufferPerConnection > initialWindowSize {
+	if s.MaxUploadBufferPerConnection >= initialWindowSize {
 		return s.MaxUploadBufferPerConnection
 	}
 	return 1 << 20
@@ -181,20 +168,6 @@
 		return v
 	}
 	return defaultMaxStreams
-}
-
-func (s *Server) maxDecoderHeaderTableSize() uint32 {
-	if v := s.MaxDecoderHeaderTableSize; v > 0 {
-		return v
-	}
-	return initialHeaderTableSize
-}
-
-func (s *Server) maxEncoderHeaderTableSize() uint32 {
-	if v := s.MaxEncoderHeaderTableSize; v > 0 {
-		return v
-	}
-	return initialHeaderTableSize
 }
 
 // maxQueuedControlFrames is the maximum number of control frames like
@@ -421,6 +394,7 @@
 		advMaxStreams:               s.maxConcurrentStreams(),
 		initialStreamSendWindowSize: initialWindowSize,
 		maxFrameSize:                initialMaxFrameSize,
+		headerTableSize:             initialHeaderTableSize,
 		serveG:                      newGoroutineLock(),
 		pushEnabled:                 true,
 		sawClientPreface:            opts.SawClientPreface,
@@ -450,13 +424,12 @@
 	sc.flow.add(initialWindowSize)
 	sc.inflow.add(initialWindowSize)
 	sc.hpackEncoder = hpack.NewEncoder(&sc.headerWriteBuf)
-	sc.hpackEncoder.SetMaxDynamicTableSizeLimit(s.maxEncoderHeaderTableSize())
 
 	fr := NewFramer(sc.bw, c)
 	if s.CountError != nil {
 		fr.countError = s.CountError
 	}
-	fr.ReadMetaHeaders = hpack.NewDecoder(s.maxDecoderHeaderTableSize(), nil)
+	fr.ReadMetaHeaders = hpack.NewDecoder(initialHeaderTableSize, nil)
 	fr.MaxHeaderListSize = sc.maxHeaderListSize()
 	fr.SetMaxReadFrameSize(s.maxReadFrameSize())
 	sc.framer = fr
@@ -586,9 +559,9 @@
 	streams                     map[uint32]*stream
 	initialStreamSendWindowSize int32
 	maxFrameSize                int32
+	headerTableSize             uint32
 	peerMaxHeaderListSize       uint32            // zero means unknown (default)
 	canonHeader                 map[string]string // http2-lower-case -> Go-Canonical-Case
-	canonHeaderKeysSize         int               // canonHeader keys size in bytes
 	writingFrame                bool              // started writing a frame (on serve goroutine or separate)
 	writingFrameAsync           bool              // started a frame on its own goroutine but haven't heard back on wroteFrameCh
 	needsFrameFlush             bool              // last frame write wasn't a flush
@@ -649,9 +622,7 @@
 	resetQueued      bool        // RST_STREAM queued for write; set by sc.resetStream
 	gotTrailerHeader bool        // HEADER frame for trailers was seen
 	wroteHeaders     bool        // whether we wrote headers (not status 100)
-	readDeadline     *time.Timer // nil if unused
 	writeDeadline    *time.Timer // nil if unused
-	closeErr         error       // set before cw is closed
 
 	trailer    http.Header // accumulated trailers
 	reqTrailer http.Header // handler's Request.Trailer
@@ -767,13 +738,6 @@
 	}
 }
 
-// maxCachedCanonicalHeadersKeysSize is an arbitrarily-chosen limit on the size
-// of the entries in the canonHeader cache.
-// This should be larger than the size of unique, uncommon header keys likely to
-// be sent by the peer, while not so high as to permit unreasonable memory usage
-// if the peer sends an unbounded number of unique header keys.
-const maxCachedCanonicalHeadersKeysSize = 2048
-
 func (sc *serverConn) canonicalHeader(v string) string {
 	sc.serveG.check()
 	buildCommonHeaderMapsOnce()
@@ -789,10 +753,14 @@
 		sc.canonHeader = make(map[string]string)
 	}
 	cv = http.CanonicalHeaderKey(v)
-	size := 100 + len(v)*2 // 100 bytes of map overhead + key + value
-	if sc.canonHeaderKeysSize+size <= maxCachedCanonicalHeadersKeysSize {
+	// maxCachedCanonicalHeaders is an arbitrarily-chosen limit on the number of
+	// entries in the canonHeader cache. This should be larger than the number
+	// of unique, uncommon header keys likely to be sent by the peer, while not
+	// so high as to permit unreasonable memory usage if the peer sends an unbounded
+	// number of unique header keys.
+	const maxCachedCanonicalHeaders = 32
+	if len(sc.canonHeader) < maxCachedCanonicalHeaders {
 		sc.canonHeader[v] = cv
-		sc.canonHeaderKeysSize += size
 	}
 	return cv
 }
@@ -894,7 +862,6 @@
 			{SettingMaxFrameSize, sc.srv.maxReadFrameSize()},
 			{SettingMaxConcurrentStreams, sc.advMaxStreams},
 			{SettingMaxHeaderListSize, sc.maxHeaderListSize()},
-			{SettingHeaderTableSize, sc.srv.maxDecoderHeaderTableSize()},
 			{SettingInitialWindowSize, uint32(sc.srv.initialStreamRecvWindowSize())},
 		},
 	})
@@ -902,9 +869,7 @@
 
 	// Each connection starts with initialWindowSize inflow tokens.
 	// If a higher value is configured, we add more tokens.
-	if diff := sc.srv.initialConnRecvWindowSize() - initialWindowSize; diff > 0 {
-		sc.sendWindowUpdate(nil, int(diff))
-	}
+	sc.sendWindowUpdate(nil)
 
 	if err := sc.readPreface(); err != nil {
 		sc.condlogf(err, "http2: server: error reading preface from client %v: %v", sc.conn.RemoteAddr(), err)
@@ -981,8 +946,6 @@
 				}
 			case *startPushRequest:
 				sc.startPush(v)
-			case func(*serverConn):
-				v(sc)
 			default:
 				panic(fmt.Sprintf("unexpected type %T", v))
 			}
@@ -1406,6 +1369,9 @@
 func (sc *serverConn) goAway(code ErrCode) {
 	sc.serveG.check()
 	if sc.inGoAway {
+		if sc.goAwayCode == ErrCodeNo {
+			sc.goAwayCode = code
+		}
 		return
 	}
 	sc.inGoAway = true
@@ -1493,8 +1459,6 @@
 		sc.sawFirstSettings = true
 	}
 
-<<<<<<< HEAD
-=======
 	// Discard frames for streams initiated after the identified last
 	// stream sent in a GOAWAY, or all frames after sending an error.
 	// We still need to return connection-level flow control for DATA frames.
@@ -1505,12 +1469,12 @@
 			if sc.inflow.available() < int32(f.Length) {
 				return sc.countError("data_flow", streamError(f.Header().StreamID, ErrCodeFlowControl))
 			}
-			sc.sendWindowUpdate(nil, int(f.Length)) // conn-level
+			sc.inflow.take(int32(f.Length))
+			sc.sendWindowUpdate(nil) // conn-level
 		}
 		return nil
 	}
 
->>>>>>> 3b2e3db9
 	switch f := f.(type) {
 	case *SettingsFrame:
 		return sc.processSettings(f)
@@ -1553,9 +1517,6 @@
 		// PROTOCOL_ERROR."
 		return sc.countError("ping_on_stream", ConnectionError(ErrCodeProtocol))
 	}
-	if sc.inGoAway && sc.goAwayCode != ErrCodeNo {
-		return nil
-	}
 	sc.writeFrame(FrameWriteRequest{write: writePingAck{f}})
 	return nil
 }
@@ -1617,9 +1578,6 @@
 		panic(fmt.Sprintf("invariant; can't close stream in state %v", st.state))
 	}
 	st.state = stateClosed
-	if st.readDeadline != nil {
-		st.readDeadline.Stop()
-	}
 	if st.writeDeadline != nil {
 		st.writeDeadline.Stop()
 	}
@@ -1641,18 +1599,10 @@
 	if p := st.body; p != nil {
 		// Return any buffered unread bytes worth of conn-level flow control.
 		// See golang.org/issue/16481
-		sc.sendWindowUpdate(nil, p.Len())
+		sc.sendWindowUpdate(nil)
 
 		p.CloseWithError(err)
 	}
-	if e, ok := err.(StreamError); ok {
-		if e.Cause != nil {
-			err = e.Cause
-		} else {
-			err = errStreamClosed
-		}
-	}
-	st.closeErr = err
 	st.cw.Close() // signals Handler's CloseNotifier, unblocks writes, etc
 	sc.writeSched.CloseStream(st.id)
 }
@@ -1695,6 +1645,7 @@
 	}
 	switch s.ID {
 	case SettingHeaderTableSize:
+		sc.headerTableSize = s.Val
 		sc.hpackEncoder.SetMaxDynamicTableSize(s.Val)
 	case SettingEnablePush:
 		sc.pushEnabled = s.Val != 0
@@ -1748,16 +1699,6 @@
 func (sc *serverConn) processData(f *DataFrame) error {
 	sc.serveG.check()
 	id := f.Header().StreamID
-	if sc.inGoAway && (sc.goAwayCode != ErrCodeNo || id > sc.maxClientStreamID) {
-		// Discard all DATA frames if the GOAWAY is due to an
-		// error, or:
-		//
-		// Section 6.8: After sending a GOAWAY frame, the sender
-		// can discard frames for streams initiated by the
-		// receiver with identifiers higher than the identified
-		// last stream.
-		return nil
-	}
 
 	data := f.Data()
 	state, st := sc.state(id)
@@ -1796,7 +1737,7 @@
 		// sendWindowUpdate, which also schedules sending the
 		// frames.
 		sc.inflow.take(int32(f.Length))
-		sc.sendWindowUpdate(nil, int(f.Length)) // conn-level
+		sc.sendWindowUpdate(nil) // conn-level
 
 		if st != nil && st.resetQueued {
 			// Already have a stream error in flight. Don't send another.
@@ -1810,15 +1751,12 @@
 
 	// Sender sending more than they'd declared?
 	if st.declBodyBytes != -1 && st.bodyBytes+int64(len(data)) > st.declBodyBytes {
-<<<<<<< HEAD
-=======
 		if sc.inflow.available() < int32(f.Length) {
 			return sc.countError("data_flow", streamError(id, ErrCodeFlowControl))
 		}
 		sc.inflow.take(int32(f.Length))
-		sc.sendWindowUpdate(nil, int(f.Length)) // conn-level
-
->>>>>>> 3b2e3db9
+		sc.sendWindowUpdate(nil) // conn-level
+
 		st.body.CloseWithError(fmt.Errorf("sender tried to send more than declared Content-Length of %d bytes", st.declBodyBytes))
 		// RFC 7540, sec 8.1.2.6: A request or response is also malformed if the
 		// value of a content-length header field does not equal the sum of the
@@ -1835,7 +1773,7 @@
 		if len(data) > 0 {
 			wrote, err := st.body.Write(data)
 			if err != nil {
-				sc.sendWindowUpdate(nil, int(f.Length)-wrote)
+				sc.sendWindowUpdate32(nil, int32(f.Length)-int32(wrote))
 				return sc.countError("body_write_err", streamError(id, ErrCodeStreamClosed))
 			}
 			if wrote != len(data) {
@@ -1903,31 +1841,15 @@
 	}
 }
 
-// onReadTimeout is run on its own goroutine (from time.AfterFunc)
-// when the stream's ReadTimeout has fired.
-func (st *stream) onReadTimeout() {
-	// Wrap the ErrDeadlineExceeded to avoid callers depending on us
-	// returning the bare error.
-	st.body.CloseWithError(fmt.Errorf("%w", os.ErrDeadlineExceeded))
-}
-
 // onWriteTimeout is run on its own goroutine (from time.AfterFunc)
 // when the stream's WriteTimeout has fired.
 func (st *stream) onWriteTimeout() {
-	st.sc.writeFrameFromHandler(FrameWriteRequest{write: StreamError{
-		StreamID: st.id,
-		Code:     ErrCodeInternal,
-		Cause:    os.ErrDeadlineExceeded,
-	}})
+	st.sc.writeFrameFromHandler(FrameWriteRequest{write: streamError(st.id, ErrCodeInternal)})
 }
 
 func (sc *serverConn) processHeaders(f *MetaHeadersFrame) error {
 	sc.serveG.check()
 	id := f.StreamID
-	if sc.inGoAway {
-		// Ignore.
-		return nil
-	}
 	// http://tools.ietf.org/html/rfc7540#section-5.1.1
 	// Streams initiated by a client MUST use odd-numbered stream
 	// identifiers. [...] An endpoint that receives an unexpected
@@ -2030,9 +1952,6 @@
 	// (in Go 1.8), though. That's a more sane option anyway.
 	if sc.hs.ReadTimeout != 0 {
 		sc.conn.SetReadDeadline(time.Time{})
-		if st.body != nil {
-			st.readDeadline = time.AfterFunc(sc.hs.ReadTimeout, st.onReadTimeout)
-		}
 	}
 
 	go sc.runHandler(rw, req, handler)
@@ -2101,9 +2020,6 @@
 }
 
 func (sc *serverConn) processPriority(f *PriorityFrame) error {
-	if sc.inGoAway {
-		return nil
-	}
 	if err := sc.checkPriority(f.StreamID, f.PriorityParam); err != nil {
 		return err
 	}
@@ -2177,12 +2093,6 @@
 		return nil, nil, sc.countError("bad_path_method", streamError(f.StreamID, ErrCodeProtocol))
 	}
 
-	bodyOpen := !f.StreamEnded()
-	if rp.method == "HEAD" && bodyOpen {
-		// HEAD requests can't have bodies
-		return nil, nil, sc.countError("head_body", streamError(f.StreamID, ErrCodeProtocol))
-	}
-
 	rp.header = make(http.Header)
 	for _, hf := range f.RegularFields() {
 		rp.header.Add(sc.canonicalHeader(hf.Name), hf.Value)
@@ -2195,6 +2105,7 @@
 	if err != nil {
 		return nil, nil, err
 	}
+	bodyOpen := !f.StreamEnded()
 	if bodyOpen {
 		if vv, ok := rp.header["Content-Length"]; ok {
 			if cl, err := strconv.ParseUint(vv[0], 10, 63); err == nil {
@@ -2310,6 +2221,9 @@
 	didPanic := true
 	defer func() {
 		rw.rws.stream.cancelCtx()
+		if req.MultipartForm != nil {
+			req.MultipartForm.RemoveAll()
+		}
 		if didPanic {
 			e := recover()
 			sc.writeFrameFromHandler(FrameWriteRequest{
@@ -2404,28 +2318,43 @@
 
 func (sc *serverConn) noteBodyRead(st *stream, n int) {
 	sc.serveG.check()
-	sc.sendWindowUpdate(nil, n) // conn-level
+	sc.sendWindowUpdate(nil) // conn-level
 	if st.state != stateHalfClosedRemote && st.state != stateClosed {
 		// Don't send this WINDOW_UPDATE if the stream is closed
 		// remotely.
-		sc.sendWindowUpdate(st, n)
+		sc.sendWindowUpdate(st)
 	}
 }
 
 // st may be nil for conn-level
-func (sc *serverConn) sendWindowUpdate(st *stream, n int) {
-	sc.serveG.check()
+func (sc *serverConn) sendWindowUpdate(st *stream) {
+	sc.serveG.check()
+
+	var n int32
+	if st == nil {
+		if avail, windowSize := sc.inflow.n, sc.srv.initialConnRecvWindowSize(); avail > windowSize/2 {
+			return
+		} else {
+			n = windowSize - avail
+		}
+	} else {
+		if avail, windowSize := st.inflow.n, sc.srv.initialStreamRecvWindowSize(); avail > windowSize/2 {
+			return
+		} else {
+			n = windowSize - avail
+		}
+	}
 	// "The legal range for the increment to the flow control
 	// window is 1 to 2^31-1 (2,147,483,647) octets."
 	// A Go Read call on 64-bit machines could in theory read
 	// a larger Read than this. Very unlikely, but we handle it here
 	// rather than elsewhere for now.
 	const maxUint31 = 1<<31 - 1
-	for n > maxUint31 {
+	for n >= maxUint31 {
 		sc.sendWindowUpdate32(st, maxUint31)
 		n -= maxUint31
 	}
-	sc.sendWindowUpdate32(st, int32(n))
+	sc.sendWindowUpdate32(st, n)
 }
 
 // st may be nil for conn-level
@@ -2541,15 +2470,7 @@
 
 type chunkWriter struct{ rws *responseWriterState }
 
-func (cw chunkWriter) Write(p []byte) (n int, err error) {
-	n, err = cw.rws.writeChunk(p)
-	if err == errStreamClosed {
-		// If writing failed because the stream has been closed,
-		// return the reason it was closed.
-		err = cw.rws.stream.closeErr
-	}
-	return n, err
-}
+func (cw chunkWriter) Write(p []byte) (n int, err error) { return cw.rws.writeChunk(p) }
 
 func (rws *responseWriterState) hasTrailers() bool { return len(rws.trailers) > 0 }
 
@@ -2586,6 +2507,10 @@
 func (rws *responseWriterState) writeChunk(p []byte) (n int, err error) {
 	if !rws.wroteHeader {
 		rws.writeHeader(200)
+	}
+
+	if rws.handlerDone {
+		rws.promoteUndeclaredTrailers()
 	}
 
 	isHeadResp := rws.req.Method == "HEAD"
@@ -2657,10 +2582,6 @@
 	}
 	if len(p) == 0 && !rws.handlerDone {
 		return 0, nil
-	}
-
-	if rws.handlerDone {
-		rws.promoteUndeclaredTrailers()
 	}
 
 	// only send trailers if they have actually been defined by the
@@ -2743,85 +2664,23 @@
 	}
 }
 
-func (w *responseWriter) SetReadDeadline(deadline time.Time) error {
-	st := w.rws.stream
-	if !deadline.IsZero() && deadline.Before(time.Now()) {
-		// If we're setting a deadline in the past, reset the stream immediately
-		// so writes after SetWriteDeadline returns will fail.
-		st.onReadTimeout()
-		return nil
-	}
-	w.rws.conn.sendServeMsg(func(sc *serverConn) {
-		if st.readDeadline != nil {
-			if !st.readDeadline.Stop() {
-				// Deadline already exceeded, or stream has been closed.
-				return
-			}
-		}
-		if deadline.IsZero() {
-			st.readDeadline = nil
-		} else if st.readDeadline == nil {
-			st.readDeadline = time.AfterFunc(deadline.Sub(time.Now()), st.onReadTimeout)
-		} else {
-			st.readDeadline.Reset(deadline.Sub(time.Now()))
-		}
-	})
-	return nil
-}
-
-func (w *responseWriter) SetWriteDeadline(deadline time.Time) error {
-	st := w.rws.stream
-	if !deadline.IsZero() && deadline.Before(time.Now()) {
-		// If we're setting a deadline in the past, reset the stream immediately
-		// so writes after SetWriteDeadline returns will fail.
-		st.onWriteTimeout()
-		return nil
-	}
-	w.rws.conn.sendServeMsg(func(sc *serverConn) {
-		if st.writeDeadline != nil {
-			if !st.writeDeadline.Stop() {
-				// Deadline already exceeded, or stream has been closed.
-				return
-			}
-		}
-		if deadline.IsZero() {
-			st.writeDeadline = nil
-		} else if st.writeDeadline == nil {
-			st.writeDeadline = time.AfterFunc(deadline.Sub(time.Now()), st.onWriteTimeout)
-		} else {
-			st.writeDeadline.Reset(deadline.Sub(time.Now()))
-		}
-	})
-	return nil
-}
-
 func (w *responseWriter) Flush() {
-	w.FlushError()
-}
-
-func (w *responseWriter) FlushError() error {
 	rws := w.rws
 	if rws == nil {
 		panic("Header called after Handler finished")
 	}
-	var err error
 	if rws.bw.Buffered() > 0 {
-		err = rws.bw.Flush()
+		if err := rws.bw.Flush(); err != nil {
+			// Ignore the error. The frame writer already knows.
+			return
+		}
 	} else {
 		// The bufio.Writer won't call chunkWriter.Write
 		// (writeChunk with zero bytes, so we have to do it
 		// ourselves to force the HTTP response header and/or
 		// final DATA frame (with END_STREAM) to be sent.
-		_, err = chunkWriter{rws}.Write(nil)
-		if err == nil {
-			select {
-			case <-rws.stream.cw:
-				err = rws.stream.closeErr
-			default:
-			}
-		}
-	}
-	return err
+		rws.writeChunk(nil)
+	}
 }
 
 func (w *responseWriter) CloseNotify() <-chan bool {
